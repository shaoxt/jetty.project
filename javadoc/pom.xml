<?xml version="1.0" encoding="UTF-8"?>
<project xmlns="http://maven.apache.org/POM/4.0.0" xmlns:xsi="http://www.w3.org/2001/XMLSchema-instance" xsi:schemaLocation="http://maven.apache.org/POM/4.0.0 http://maven.apache.org/maven-v4_0_0.xsd">
  <parent>
    <groupId>org.eclipse.jetty</groupId>
    <artifactId>jetty-project</artifactId>
    <version>12.0.0-SNAPSHOT</version>
  </parent>

  <modelVersion>4.0.0</modelVersion>
  <artifactId>javadoc</artifactId>
  <name>Jetty :: Javadoc Build</name>
  <packaging>jar</packaging>

  <properties>
    <sources-directory>${project.build.directory}/jetty-sources</sources-directory>
    <sonar.skip>true</sonar.skip>
    <pmd.skip>true</pmd.skip>
    <spotbugs.skip>true</spotbugs.skip>
    <checkstyle.skip>true</checkstyle.skip>
    <maven.deploy.skip>true</maven.deploy.skip>
  </properties>

  <build>
    <sourceDirectory>${sources-directory}</sourceDirectory>
    <plugins>
      <plugin>
        <groupId>org.apache.maven.plugins</groupId>
        <artifactId>maven-enforcer-plugin</artifactId>
        <executions>
          <execution>
            <id>enforce-java</id>
            <goals>
              <goal>enforce</goal>
            </goals>
            <configuration>
              <rules>
                <requireUpperBoundDeps>
                  <excludes>
                    <exclude>com.google.code.findbugs:jsr305</exclude>
                    <exclude>com.google.code.gson:gson</exclude>
                    <exclude>com.google.guava:guava</exclude>
                    <exclude>com.google.protobuf:protobuf-java</exclude>
                    <exclude>org.codehaus.plexus:plexus-interpolation</exclude>
                    <exclude>org.codehaus.plexus:plexus-utils</exclude>
                  </excludes>
                </requireUpperBoundDeps>
              </rules>
            </configuration>
          </execution>
        </executions>
      </plugin>
      <plugin>
        <groupId>org.apache.maven.plugins</groupId>
        <artifactId>maven-antrun-plugin</artifactId>
        <executions>
          <execution>
            <id>init-jetty-sources-dir</id>
            <phase>generate-sources</phase>
            <goals>
              <goal>run</goal>
            </goals>
            <configuration>
              <target>
                <mkdir dir="${sources-directory}" />
              </target>
            </configuration>
          </execution>
        </executions>
      </plugin>
      <plugin>
        <groupId>org.apache.maven.plugins</groupId>
        <artifactId>maven-dependency-plugin</artifactId>
        <executions>
          <execution>
            <id>unpack-sources</id>
            <phase>prepare-package</phase>
            <goals>
              <goal>unpack-dependencies</goal>
            </goals>
            <configuration>
              <includeGroupIds>
                org.eclipse.jetty,
                org.eclipse.jetty.fcgi,
                org.eclipse.jetty.gcloud,
                org.eclipse.jetty.http2,
                org.eclipse.jetty.http3,
                org.eclipse.jetty.memcached,
                org.eclipse.jetty.osgi,
                org.eclipse.jetty.quic,
                org.eclipse.jetty.websocket
              </includeGroupIds>
              <excludeGroupIds>
                org.eclipse.jetty.toolchain,
                org.eclipse.jetty.orbit
              </excludeGroupIds>
              <excludeArtifactIds>
                infinispan-embedded,
                infinispan-remote,
                jetty-test-helper,
                jetty-maven-plugin,
                jetty-jspc-maven-plugin,
                alpn-api,
                javax.servlet,
                javax.websocket,
                jakarta.servlet,
                jakarta.websocket,
                jetty-servlet-api,
                jetty-javax-websocket-api,
                jetty-jakarta-servlet-api,
                jetty-jakarta-websocket-api,
                javax.mail,
                jakarta.mail-api,
                mailapi,
                javax.security.auth.message,
                plexus-utils,
                plexus-interpolation
              </excludeArtifactIds>
              <classifier>sources</classifier>
              <failOnMissingClassifierArtifact>false</failOnMissingClassifierArtifact>
              <excludes>META-INF/**,module-info.java</excludes>
              <outputDirectory>${sources-directory}</outputDirectory>
            </configuration>
          </execution>
        </executions>
      </plugin>
      <plugin>
        <groupId>org.apache.maven.plugins</groupId>
        <artifactId>maven-javadoc-plugin</artifactId>
        <executions>
          <execution>
            <id>build-javadoc</id>
            <phase>prepare-package</phase>
            <goals>
              <goal>jar</goal>
            </goals>
            <configuration>
              <doctitle>Eclipse Jetty API Doc - v${project.version}</doctitle>
              <windowtitle>Eclipse Jetty API Doc - v${project.version}</windowtitle>
              <excludePackageNames>
                org.eclipse.jetty.http3.client.transport.internal; org.eclipse.jetty.http3.client.internal; org.eclipse.jetty.http3.internal; org.eclipse.jetty.http3.internal.*; org.eclipse.jetty.http3.qpack.internal; org.eclipse.jetty.http3.qpack.internal.*; org.eclipse.jetty.http3.server.internal; org.eclipse.jetty.quic.common.internal; org.eclipse.jetty.quic.quiche; org.eclipse.jetty.quic.quiche.*; org.eclipse.jetty.quic.server.internal;
              </excludePackageNames>
            </configuration>
          </execution>
        </executions>
      </plugin>
    </plugins>
  </build>

  <dependencies>
    <dependency>
      <groupId>org.eclipse.jetty</groupId>
      <artifactId>jetty-annotations</artifactId>
      <scope>provided</scope>
    </dependency>
    <dependency>
      <groupId>org.eclipse.jetty</groupId>
      <artifactId>jetty-alpn-client</artifactId>
      <scope>provided</scope>
    </dependency>
    <dependency>
      <groupId>org.eclipse.jetty</groupId>
      <artifactId>jetty-alpn-conscrypt-client</artifactId>
      <scope>provided</scope>
    </dependency>
    <dependency>
      <groupId>org.eclipse.jetty</groupId>
      <artifactId>jetty-alpn-conscrypt-server</artifactId>
      <scope>provided</scope>
    </dependency>
    <dependency>
      <groupId>org.eclipse.jetty</groupId>
      <artifactId>jetty-alpn-java-client</artifactId>
      <scope>provided</scope>
    </dependency>
    <dependency>
      <groupId>org.eclipse.jetty</groupId>
      <artifactId>jetty-alpn-java-server</artifactId>
      <scope>provided</scope>
    </dependency>
    <dependency>
      <groupId>org.eclipse.jetty</groupId>
      <artifactId>apache-jsp</artifactId>
      <scope>provided</scope>
    </dependency>
    <dependency>
      <groupId>org.eclipse.jetty</groupId>
      <artifactId>glassfish-jstl</artifactId>
      <scope>provided</scope>
    </dependency>
    <dependency>
      <groupId>org.eclipse.jetty</groupId>
      <artifactId>jetty-cdi</artifactId>
      <scope>provided</scope>
    </dependency>
    <dependency>
      <groupId>org.eclipse.jetty</groupId>
      <artifactId>jetty-client</artifactId>
      <scope>provided</scope>
    </dependency>
    <dependency>
      <groupId>org.eclipse.jetty</groupId>
      <artifactId>jetty-deploy</artifactId>
      <scope>provided</scope>
    </dependency>
    <dependency>
      <groupId>org.eclipse.jetty.fcgi</groupId>
      <artifactId>jetty-fcgi-client</artifactId>
      <scope>provided</scope>
    </dependency>
    <dependency>
      <groupId>org.eclipse.jetty.fcgi</groupId>
      <artifactId>jetty-fcgi-server</artifactId>
      <scope>provided</scope>
    </dependency>
    <dependency>
      <groupId>org.eclipse.jetty.gcloud</groupId>
      <artifactId>jetty-gcloud-session-manager</artifactId>
      <scope>provided</scope>
    </dependency>
    <dependency>
      <groupId>org.eclipse.jetty</groupId>
      <artifactId>jetty-http-spi</artifactId>
      <scope>provided</scope>
    </dependency>
    <dependency>
      <groupId>org.eclipse.jetty.http2</groupId>
      <artifactId>jetty-http2-client</artifactId>
      <scope>provided</scope>
    </dependency>
    <dependency>
      <groupId>org.eclipse.jetty.http2</groupId>
      <artifactId>jetty-http2-client-transport</artifactId>
      <scope>provided</scope>
    </dependency>
    <dependency>
      <groupId>org.eclipse.jetty.http2</groupId>
      <artifactId>jetty-http2-server</artifactId>
      <scope>provided</scope>
    </dependency>
    <dependency>
      <groupId>org.eclipse.jetty.http3</groupId>
      <artifactId>jetty-http3-client</artifactId>
      <scope>provided</scope>
    </dependency>
    <dependency>
      <groupId>org.eclipse.jetty.http3</groupId>
      <artifactId>jetty-http3-client-transport</artifactId>
      <scope>provided</scope>
    </dependency>
    <dependency>
      <groupId>org.eclipse.jetty.http3</groupId>
      <artifactId>jetty-http3-server</artifactId>
      <scope>provided</scope>
    </dependency>
    <dependency>
      <groupId>org.eclipse.jetty</groupId>
      <artifactId>jetty-jaas</artifactId>
      <scope>provided</scope>
    </dependency>
    <dependency>
      <groupId>org.eclipse.jetty</groupId>
      <artifactId>jetty-jaspi</artifactId>
      <scope>provided</scope>
    </dependency>
    <dependency>
      <groupId>org.eclipse.jetty.memcached</groupId>
      <artifactId>jetty-memcached-sessions</artifactId>
      <scope>provided</scope>
    </dependency>
    <dependency>
      <groupId>org.eclipse.jetty</groupId>
      <artifactId>jetty-nosql</artifactId>
      <scope>provided</scope>
    </dependency>
    <dependency>
      <groupId>org.eclipse.jetty.osgi</groupId>
      <artifactId>jetty-osgi-boot</artifactId>
      <scope>provided</scope>
    </dependency>
    <dependency>
      <groupId>org.eclipse.jetty</groupId>
      <artifactId>jetty-proxy</artifactId>
      <scope>provided</scope>
    </dependency>
    <dependency>
      <groupId>org.eclipse.jetty.quic</groupId>
      <artifactId>jetty-quic-client</artifactId>
      <scope>provided</scope>
    </dependency>
    <dependency>
      <groupId>org.eclipse.jetty.quic</groupId>
      <artifactId>jetty-quic-server</artifactId>
      <scope>provided</scope>
    </dependency>
    <dependency>
      <groupId>org.eclipse.jetty</groupId>
      <artifactId>jetty-quickstart</artifactId>
      <scope>provided</scope>
    </dependency>
    <dependency>
      <groupId>org.eclipse.jetty</groupId>
      <artifactId>jetty-rewrite</artifactId>
      <version>${project.version}</version>
    </dependency>
    <dependency>
      <groupId>org.eclipse.jetty</groupId>
      <artifactId>jetty-runner</artifactId>
      <scope>provided</scope>
    </dependency>
    <dependency>
      <groupId>org.eclipse.jetty</groupId>
      <artifactId>jetty-openid</artifactId>
      <scope>provided</scope>
    </dependency>
    <dependency>
      <groupId>org.eclipse.jetty</groupId>
      <artifactId>jetty-start</artifactId>
      <scope>provided</scope>
    </dependency>
    <dependency>
      <groupId>org.eclipse.jetty</groupId>
      <artifactId>jetty-unixsocket-client</artifactId>
      <scope>provided</scope>
    </dependency>
    <dependency>
      <groupId>org.eclipse.jetty.websocket</groupId>
      <artifactId>websocket-jakarta-server</artifactId>
      <scope>provided</scope>
    </dependency>
    <dependency>
      <groupId>org.eclipse.jetty.websocket</groupId>
      <artifactId>websocket-jakarta-client</artifactId>
      <scope>provided</scope>
    </dependency>
    <dependency>
      <groupId>org.eclipse.jetty.websocket</groupId>
      <artifactId>websocket-jetty-client</artifactId>
      <scope>provided</scope>
    </dependency>
    <dependency>
      <groupId>org.eclipse.jetty.websocket</groupId>
      <artifactId>websocket-jetty-server</artifactId>
      <scope>provided</scope>
    </dependency>
    <dependency>
      <groupId>org.eclipse.jetty</groupId>
      <artifactId>jetty-jmx</artifactId>
      <scope>provided</scope>
    </dependency>
    <!-- === Jetty JNDI Deps == -->
    <dependency>
      <groupId>org.eclipse.jetty</groupId>
      <artifactId>jetty-jndi</artifactId>
      <scope>provided</scope>
    </dependency>
    <!-- javax.mail Dep -->
    <!-- to support MailSessionReference.java -->
    <dependency>
      <groupId>jakarta.mail</groupId>
      <artifactId>jakarta.mail-api</artifactId>
      <scope>provided</scope>
    </dependency>
    <dependency>
      <groupId>com.sun.mail</groupId>
      <artifactId>jakarta.mail</artifactId>
      <scope>provided</scope>
    </dependency>
<<<<<<< HEAD
    <!-- === Maven Plugin Deps == -->
    <dependency>
      <groupId>org.eclipse.jetty</groupId>
      <artifactId>jetty-jspc-maven-plugin</artifactId>
      <scope>provided</scope>
    </dependency>
    <dependency>
      <groupId>org.eclipse.jetty</groupId>
      <artifactId>jetty-maven-plugin</artifactId>
      <scope>provided</scope>
    </dependency>
    <!-- to make maven plugins source sane -->
    <dependency>
      <groupId>org.apache.maven.plugin-tools</groupId>
      <artifactId>maven-plugin-annotations</artifactId>
      <scope>provided</scope>
    </dependency>
=======
>>>>>>> cba414f2
    <!-- === InfiniSpan Deps === -->
    <dependency>
      <groupId>org.eclipse.jetty</groupId>
      <artifactId>infinispan-common</artifactId>
      <version>${project.version}</version>
      <scope>provided</scope>
    </dependency>
    <!-- to make infinispan-common source sane -->
    <dependency>
      <groupId>org.infinispan</groupId>
      <artifactId>infinispan-core</artifactId>
      <scope>provided</scope>
       <exclusions>
           <exclusion>
               <groupId>org.wildfly.common</groupId>
               <artifactId>wildfly-common</artifactId>
           </exclusion>
       </exclusions>
    </dependency>
    <!-- to make infinispan-common source sane -->
    <dependency>
      <groupId>org.infinispan</groupId>
      <artifactId>infinispan-client-hotrod</artifactId>
      <scope>provided</scope>
    </dependency>
    <!-- to make infinispan-common source sane -->
    <dependency>
      <groupId>org.infinispan.protostream</groupId>
      <artifactId>protostream</artifactId>
      <scope>provided</scope>
    </dependency>
    <dependency>
      <groupId>jakarta.activation</groupId>
      <artifactId>jakarta.activation-api</artifactId>
      <scope>provided</scope>
    </dependency>
  </dependencies>
</project><|MERGE_RESOLUTION|>--- conflicted
+++ resolved
@@ -147,11 +147,11 @@
   </build>
 
   <dependencies>
-    <dependency>
+    <!--<dependency>
       <groupId>org.eclipse.jetty</groupId>
       <artifactId>jetty-annotations</artifactId>
       <scope>provided</scope>
-    </dependency>
+    </dependency>-->
     <dependency>
       <groupId>org.eclipse.jetty</groupId>
       <artifactId>jetty-alpn-client</artifactId>
@@ -177,21 +177,21 @@
       <artifactId>jetty-alpn-java-server</artifactId>
       <scope>provided</scope>
     </dependency>
-    <dependency>
+    <!--<dependency>
       <groupId>org.eclipse.jetty</groupId>
       <artifactId>apache-jsp</artifactId>
       <scope>provided</scope>
-    </dependency>
-    <dependency>
+    </dependency>-->
+    <!--<dependency>
       <groupId>org.eclipse.jetty</groupId>
       <artifactId>glassfish-jstl</artifactId>
       <scope>provided</scope>
-    </dependency>
-    <dependency>
+    </dependency>-->
+    <!--<dependency>
       <groupId>org.eclipse.jetty</groupId>
       <artifactId>jetty-cdi</artifactId>
       <scope>provided</scope>
-    </dependency>
+    </dependency>-->
     <dependency>
       <groupId>org.eclipse.jetty</groupId>
       <artifactId>jetty-client</artifactId>
@@ -252,16 +252,16 @@
       <artifactId>jetty-http3-server</artifactId>
       <scope>provided</scope>
     </dependency>
-    <dependency>
+    <!--<dependency>
       <groupId>org.eclipse.jetty</groupId>
       <artifactId>jetty-jaas</artifactId>
       <scope>provided</scope>
-    </dependency>
-    <dependency>
+    </dependency>-->
+    <!--<dependency>
       <groupId>org.eclipse.jetty</groupId>
       <artifactId>jetty-jaspi</artifactId>
       <scope>provided</scope>
-    </dependency>
+    </dependency>-->
     <dependency>
       <groupId>org.eclipse.jetty.memcached</groupId>
       <artifactId>jetty-memcached-sessions</artifactId>
@@ -272,11 +272,11 @@
       <artifactId>jetty-nosql</artifactId>
       <scope>provided</scope>
     </dependency>
-    <dependency>
+    <!--<dependency>
       <groupId>org.eclipse.jetty.osgi</groupId>
       <artifactId>jetty-osgi-boot</artifactId>
       <scope>provided</scope>
-    </dependency>
+    </dependency>-->
     <dependency>
       <groupId>org.eclipse.jetty</groupId>
       <artifactId>jetty-proxy</artifactId>
@@ -292,37 +292,37 @@
       <artifactId>jetty-quic-server</artifactId>
       <scope>provided</scope>
     </dependency>
-    <dependency>
+    <!--<dependency>
       <groupId>org.eclipse.jetty</groupId>
       <artifactId>jetty-quickstart</artifactId>
       <scope>provided</scope>
-    </dependency>
+    </dependency>-->
     <dependency>
       <groupId>org.eclipse.jetty</groupId>
       <artifactId>jetty-rewrite</artifactId>
       <version>${project.version}</version>
     </dependency>
-    <dependency>
+    <!--<dependency>
       <groupId>org.eclipse.jetty</groupId>
       <artifactId>jetty-runner</artifactId>
       <scope>provided</scope>
-    </dependency>
-    <dependency>
+    </dependency>-->
+    <!--<dependency>
       <groupId>org.eclipse.jetty</groupId>
       <artifactId>jetty-openid</artifactId>
       <scope>provided</scope>
-    </dependency>
+    </dependency>-->
     <dependency>
       <groupId>org.eclipse.jetty</groupId>
       <artifactId>jetty-start</artifactId>
       <scope>provided</scope>
     </dependency>
-    <dependency>
+    <!--<dependency>
       <groupId>org.eclipse.jetty</groupId>
       <artifactId>jetty-unixsocket-client</artifactId>
       <scope>provided</scope>
-    </dependency>
-    <dependency>
+    </dependency>-->
+    <!--<dependency>
       <groupId>org.eclipse.jetty.websocket</groupId>
       <artifactId>websocket-jakarta-server</artifactId>
       <scope>provided</scope>
@@ -341,7 +341,7 @@
       <groupId>org.eclipse.jetty.websocket</groupId>
       <artifactId>websocket-jetty-server</artifactId>
       <scope>provided</scope>
-    </dependency>
+    </dependency>-->
     <dependency>
       <groupId>org.eclipse.jetty</groupId>
       <artifactId>jetty-jmx</artifactId>
@@ -355,7 +355,7 @@
     </dependency>
     <!-- javax.mail Dep -->
     <!-- to support MailSessionReference.java -->
-    <dependency>
+    <!--<dependency>
       <groupId>jakarta.mail</groupId>
       <artifactId>jakarta.mail-api</artifactId>
       <scope>provided</scope>
@@ -364,27 +364,7 @@
       <groupId>com.sun.mail</groupId>
       <artifactId>jakarta.mail</artifactId>
       <scope>provided</scope>
-    </dependency>
-<<<<<<< HEAD
-    <!-- === Maven Plugin Deps == -->
-    <dependency>
-      <groupId>org.eclipse.jetty</groupId>
-      <artifactId>jetty-jspc-maven-plugin</artifactId>
-      <scope>provided</scope>
-    </dependency>
-    <dependency>
-      <groupId>org.eclipse.jetty</groupId>
-      <artifactId>jetty-maven-plugin</artifactId>
-      <scope>provided</scope>
-    </dependency>
-    <!-- to make maven plugins source sane -->
-    <dependency>
-      <groupId>org.apache.maven.plugin-tools</groupId>
-      <artifactId>maven-plugin-annotations</artifactId>
-      <scope>provided</scope>
-    </dependency>
-=======
->>>>>>> cba414f2
+    </dependency>-->
     <!-- === InfiniSpan Deps === -->
     <dependency>
       <groupId>org.eclipse.jetty</groupId>
@@ -416,10 +396,10 @@
       <artifactId>protostream</artifactId>
       <scope>provided</scope>
     </dependency>
-    <dependency>
+    <!--<dependency>
       <groupId>jakarta.activation</groupId>
       <artifactId>jakarta.activation-api</artifactId>
       <scope>provided</scope>
-    </dependency>
+    </dependency>-->
   </dependencies>
 </project>