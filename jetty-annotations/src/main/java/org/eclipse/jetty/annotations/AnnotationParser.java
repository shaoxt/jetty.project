//
//  ========================================================================
//  Copyright (c) 1995-2018 Mort Bay Consulting Pty. Ltd.
//  ------------------------------------------------------------------------
//  All rights reserved. This program and the accompanying materials
//  are made available under the terms of the Eclipse Public License v1.0
//  and Apache License v2.0 which accompanies this distribution.
//
//      The Eclipse Public License is available at
//      http://www.eclipse.org/legal/epl-v10.html
//
//      The Apache License v2.0 is available at
//      http://www.opensource.org/licenses/apache2.0.php
//
//  You may elect to redistribute this code under either of these licenses.
//  ========================================================================
//

package org.eclipse.jetty.annotations;

import java.io.File;
import java.io.IOException;
import java.io.InputStream;
import java.net.URI;
import java.net.URL;
import java.nio.file.Path;
import java.util.Arrays;
import java.util.Collection;
import java.util.Collections;
import java.util.List;
import java.util.Locale;
import java.util.Map;
import java.util.Set;
import java.util.concurrent.ConcurrentHashMap;

import org.eclipse.jetty.util.JavaVersion;
import org.eclipse.jetty.util.Loader;
import org.eclipse.jetty.util.ManifestUtils;
import org.eclipse.jetty.util.MultiException;
import org.eclipse.jetty.util.MultiReleaseJarFile;
import org.eclipse.jetty.util.log.Log;
import org.eclipse.jetty.util.log.Logger;
import org.eclipse.jetty.util.resource.Resource;
import org.objectweb.asm.AnnotationVisitor;
import org.objectweb.asm.ClassReader;
import org.objectweb.asm.ClassVisitor;
import org.objectweb.asm.FieldVisitor;
import org.objectweb.asm.MethodVisitor;
import org.objectweb.asm.Opcodes;

/**
 * AnnotationParser
 * <p>
 * Use asm to scan classes for annotations. A SAX-style parsing is done.
 * Handlers are registered which will be called back when various types of
 * entity are encountered, eg a class, a method, a field. 
 * <p> 
 * Handlers are not called back in any particular order and are assumed
 * to be order-independent.
 * <p>
 * As a registered Handler will be called back for each annotation discovered
 * on a class, a method, a field, the Handler should test to see if the annotation
 * is one that it is interested in.
 * <p>
 * For the servlet spec, we are only interested in annotations on classes, methods and fields,
 * so the callbacks for handling finding a class, a method a field are themselves
 * not fully implemented.
 */
public class AnnotationParser
{
    private static final Logger LOG = Log.getLogger(AnnotationParser.class);
<<<<<<< HEAD
    protected static int ASM_OPCODE_VERSION = Opcodes.ASM7; //compatibility of api
    protected static String ASM_OPCODE_VERSION_STR = "ASM7";
    
=======
    private static final int ASM_OPCODE_VERSION = Opcodes.ASM6; //compatibility of api
    private static final String ASM_OPCODE_VERSION_STR = "ASM6";

>>>>>>> 3490add2
    /**
     * Map of classnames scanned and the first location from which scan occurred
     */
    protected Map<String, Resource> _parsedClassNames = new ConcurrentHashMap<>();
    private final int _javaPlatform;
    private int _asmVersion;
    
    /**
     * Determine the runtime version of asm.
     * @return the org.objectweb.asm.Opcode matching the runtime version of asm.
     */
    public static int asmVersion ()
    {
        int asmVersion = ASM_OPCODE_VERSION;
        String version = ManifestUtils.getVersion(Opcodes.class).orElse(null);
        if (version == null)
        {
            LOG.warn("Unknown ASM version, assuming {}", ASM_OPCODE_VERSION_STR);
        }
        else
        {
            int dot = version.indexOf('.');
            version = version.substring(0, (dot < 0 ? version.length() : dot)).trim();
            try
            {
                int v = Integer.parseInt(version);
                switch (v)
                {
                    case 4:
                    {
<<<<<<< HEAD
                        case 4:
                        {
                            asmVersion = Opcodes.ASM4;
                            break;
                        }
                        case 5:
                        {
                            asmVersion = Opcodes.ASM5;
                            break;
                        }
                        case 6:
                        {
                            asmVersion = Opcodes.ASM6;
                            break;
                        }
                        case 7:
                        {
                            asmVersion = Opcodes.ASM7;
                            break;
                        }
                        default:
                        {
                            LOG.warn("Unrecognized runtime asm version, assuming {}", ASM_OPCODE_VERSION_STR);
                        }
=======
                        asmVersion = Opcodes.ASM4;
                        break;
                    }
                    case 5:
                    {
                        asmVersion = Opcodes.ASM5;
                        break;
                    }
                    case 6:
                    {
                        asmVersion = Opcodes.ASM6;
                        break;
                    }
                    default:
                    {
                        LOG.warn("Unrecognized ASM version, assuming {}", ASM_OPCODE_VERSION_STR);
>>>>>>> 3490add2
                    }
                }
            }
            catch (NumberFormatException e)
            {
                LOG.warn("Unable to parse ASM version, assuming {}", ASM_OPCODE_VERSION_STR);
            }
        }
        return asmVersion;
    }

    /**
     * Convert internal name to simple name
     * 
     * @param name the internal name
     * @return the simple name
     */
    public static String normalize (String name)
    {
        if (name==null)
            return null;

        if (name.startsWith("L") && name.endsWith(";"))
            name = name.substring(1, name.length()-1);

        if (name.endsWith(".class"))
            name = name.substring(0, name.length()-".class".length());

        return name.replace('/', '.');
    }
    
    /**
     * Convert internal names to simple names.
     * 
     * @param list the list of internal names
     * @return the list of simple names
     */
    public static String[] normalize (String[] list)
    {
        if (list == null)
            return null;       
        String[] normalList = new String[list.length];
        int i=0;
        for (String s : list)
            normalList[i++] = normalize(s);
        return normalList;
    }

    /**
     * Immutable information gathered by parsing class header.
     */
    public class ClassInfo 
    {
        final Resource _containingResource;
        final String _className;
        final int _version;
        final int _access;
        final String _signature;
        final String _superName; 
        final String[] _interfaces;
        
        public ClassInfo(Resource resource, String className, int version, int access, String signature, String superName, String[] interfaces)
        {
            super();
            _containingResource = resource;
            _className = className;
            _version = version;
            _access = access;
            _signature = signature;
            _superName = superName;
            _interfaces = interfaces;
        }

        public String getClassName()
        {
            return _className;
        }

        public int getVersion()
        {
            return _version;
        }

        public int getAccess()
        {
            return _access;
        }

        public String getSignature()
        {
            return _signature;
        }

        public String getSuperName()
        {
            return _superName;
        }

        public String[] getInterfaces()
        {
            return _interfaces;
        }

        public Resource getContainingResource()
        {
            return _containingResource;
        }
    }

    /**
     * Immutable information gathered by parsing a method on a class.
     */
    public class MethodInfo
    {
        final ClassInfo _classInfo;
        final String _methodName; 
        final int _access;
        final String _desc; 
        final String _signature;
        final String[] _exceptions;
        
        public MethodInfo(ClassInfo classInfo, String methodName, int access, String desc, String signature, String[] exceptions)
        {
            super();
            _classInfo = classInfo;
            _methodName = methodName;
            _access = access;
            _desc = desc;
            _signature = signature;
            _exceptions = exceptions;
        }

        public ClassInfo getClassInfo()
        {
            return _classInfo;
        }

        public String getMethodName()
        {
            return _methodName;
        }

        public int getAccess()
        {
            return _access;
        }

        public String getDesc()
        {
            return _desc;
        }

        public String getSignature()
        {
            return _signature;
        }

        public String[] getExceptions()
        {
            return _exceptions;
        }
    }

    /**
     * Immutable information gathered by parsing a field on a class.
     */
    public class FieldInfo
    {
        final ClassInfo _classInfo;
        final String _fieldName;
        final int _access;
        final String _fieldType;
        final String _signature;
        final Object _value;
        
        public FieldInfo(ClassInfo classInfo, String fieldName, int access, String fieldType, String signature, Object value)
        {
            super();
            _classInfo = classInfo;
            _fieldName = fieldName;
            _access = access;
            _fieldType = fieldType;
            _signature = signature;
            _value = value;
        }

        public ClassInfo getClassInfo()
        {
            return _classInfo;
        }

        public String getFieldName()
        {
            return _fieldName;
        }

        public int getAccess()
        {
            return _access;
        }

        public String getFieldType()
        {
            return _fieldType;
        }

        public String getSignature()
        {
            return _signature;
        }

        public Object getValue()
        {
            return _value;
        }
    }
    
    /**
     * Signature for all handlers that respond to parsing class files.
     */
    public static interface Handler
    {
        public void handle(ClassInfo classInfo);
        public void handle(MethodInfo methodInfo);
        public void handle (FieldInfo fieldInfo);
        public void handle (ClassInfo info, String annotationName);
        public void handle (MethodInfo info, String annotationName);
        public void handle (FieldInfo info, String annotationName);
    }
    
    /**
     * Convenience base class to provide no-ops for all Handler methods.
     */
    public static abstract class AbstractHandler implements Handler
    {
        @Override
        public void handle(ClassInfo classInfo)
        {
        }

        @Override
        public void handle(MethodInfo methodInfo)
        {
        }

        @Override
        public void handle(FieldInfo fieldInfo)
        {
        }

        @Override
        public void handle(ClassInfo info, String annotationName)
        {
        }

        @Override
        public void handle(MethodInfo info, String annotationName)
        {
        }

        @Override
        public void handle(FieldInfo info, String annotationName)
        {
        }
    }

    /**
     * ASM Visitor for parsing a method. We are only interested in the annotations on methods.
     */
    public class MyMethodVisitor extends MethodVisitor
    {
        final MethodInfo _mi;
        final Set<? extends Handler> _handlers;
        
        public MyMethodVisitor(final Set<? extends Handler> handlers,
                               final ClassInfo classInfo,
                               final int access,
                               final String name,
                               final String methodDesc,
                               final String signature,
                               final String[] exceptions,
                               final int asmVersion)
        {
            super(asmVersion);
            _handlers = handlers;
            _mi = new MethodInfo(classInfo, name, access, methodDesc,signature, exceptions);
        }

        /**
         * We are only interested in finding the annotations on methods.
         */
        @Override
        public AnnotationVisitor visitAnnotation(String desc, boolean visible)
        {
            String annotationName = normalize(desc);
            for (Handler h:_handlers)
                h.handle(_mi, annotationName);
            return null;
        }
    }

    /**
     * An ASM visitor for parsing Fields.
     * We are only interested in visiting annotations on Fields.
     */
    public class MyFieldVisitor extends FieldVisitor
    {   
        final FieldInfo _fieldInfo;
        final Set<? extends Handler> _handlers;

        public MyFieldVisitor(final Set<? extends Handler> handlers,
                              final ClassInfo classInfo,
                              final int access,
                              final String fieldName,
                              final String fieldType,
                              final String signature,
                              final Object value,
                              final int asmVersion)
        {
            super(asmVersion);
            _handlers = handlers;
            _fieldInfo = new FieldInfo(classInfo, fieldName, access, fieldType, signature, value);
        }

        /**
         * Parse an annotation found on a Field.
         */
        @Override
        public AnnotationVisitor visitAnnotation(String desc, boolean visible)
        {
            String annotationName = normalize(desc);
            for (Handler h : _handlers)
               h.handle(_fieldInfo, annotationName);

            return null;
        }
    }

    /**
     * ASM visitor for a class.
     */
    public class MyClassVisitor extends ClassVisitor
    {
        int _asmVersion;
        final Resource _containingResource;
        final Set<? extends Handler> _handlers;
        ClassInfo _ci;
        
        public MyClassVisitor(Set<? extends Handler> handlers, Resource containingResource, int asmVersion)
        {
            super(asmVersion);
            _asmVersion = asmVersion;
            _handlers = handlers;
            _containingResource = containingResource;
        }

        @Override
        public void visit (final int version,
                           final int access,
                           final String name,
                           final String signature,
                           final String superName,
                           final String[] interfaces)
        {           
            _ci = new ClassInfo(_containingResource, normalize(name), version, access, signature, normalize(superName), normalize(interfaces));
            for (Handler h:_handlers)
               h.handle(_ci);
        }

        /**
         * Visit an annotation on a Class
         */
        @Override
        public AnnotationVisitor visitAnnotation (String desc, boolean visible)
        {
            String annotationName = normalize(desc);
            for (Handler h : _handlers)
                h.handle(_ci, annotationName);
            return null;
        }

        /**
         * Visit a method to extract its annotations
         */
        @Override
        public MethodVisitor visitMethod (final int access,
                                          final String name,
                                          final String methodDesc,
                                          final String signature,
                                          final String[] exceptions)
        {
            return new MyMethodVisitor(_handlers, _ci, access, name, methodDesc, signature, exceptions, _asmVersion);
        }

        /**
         * Visit a field to extract its annotations
         */
        @Override
        public FieldVisitor visitField (final int access,
                                        final String fieldName,
                                        final String fieldType,
                                        final String signature,
                                        final Object value)
        {
            return new MyFieldVisitor(_handlers, _ci, access, fieldName, fieldType, signature, value, _asmVersion);
        }
    }

    public AnnotationParser()
    {
        this(JavaVersion.VERSION.getPlatform());
    }

    /**
     * @param javaPlatform The target java version or 0 for the current runtime.
     */
    public AnnotationParser(int javaPlatform)
    {
        _asmVersion = asmVersion();
        if (javaPlatform==0)
            javaPlatform = JavaVersion.VERSION.getPlatform();
        _javaPlatform = javaPlatform;
    }
    
    
    public AnnotationParser(int javaPlatform, int asmVersion)
    {
        if (javaPlatform==0)
            javaPlatform = JavaVersion.VERSION.getPlatform();
        _javaPlatform = javaPlatform;
        if (asmVersion==0)
            asmVersion = ASM_OPCODE_VERSION;
        _asmVersion = asmVersion;
    }
    
    /**
     * Add a class as having been parsed.
     * 
     * @param classname the name of the class
     * @param location the fully qualified location of the class
     */
    public void addParsedClass (String classname, Resource location)
    {
        Resource existing = _parsedClassNames.putIfAbsent(classname, location);       
        if (existing != null)
            LOG.warn("{} scanned from multiple locations: {}, {}", classname, existing, location);
    }
    

    /**
     * Get the locations of the given classname. There may be more than one
     * location if there are duplicates of the same class.
     * 
     * @param classname the name of the class
     * @return an immutable list of locations
     * 
     * @deprecated List of duplicate locations no longer stored
     */
    @Deprecated
    public List<String> getParsedLocations (String classname)
    {
        return Collections.emptyList();
    }

    /**
     * Parse a given class
     * 
     * @param handlers the set of handlers to find class
     * @param className the class name to parse
     * @throws Exception if unable to parse
     */
    public void parse (Set<? extends Handler> handlers, String className) throws Exception
    {
        if (className == null)
            return;

        String tmp = className;
        className = className.replace('.', '/')+".class";
        URL resource = Loader.getResource(className);
        if (resource!= null)
        {
            Resource r = Resource.newResource(resource);
            addParsedClass(tmp, r);
            try (InputStream is = r.getInputStream())
            {
                scanClass(handlers, null, is);
            }
        }
    }

    /**
     * Parse the given class, optionally walking its inheritance hierarchy
     * 
     * @param handlers the handlers to look for class in 
     * @param clazz the class to look for
     * @param visitSuperClasses if true, also visit super classes for parse 
     * @throws Exception if unable to parse class
     */
    public void parse (Set<? extends Handler> handlers, Class<?> clazz, boolean visitSuperClasses) throws Exception
    {
        Class<?> cz = clazz;
        while (cz != Object.class)
        {
            String nameAsResource = cz.getName().replace('.', '/')+".class";
            URL resource = Loader.getResource(nameAsResource);
            if (resource!= null)
            {
                Resource r = Resource.newResource(resource);
                addParsedClass(clazz.getName(), r);
                try (InputStream is =  r.getInputStream())
                {
                    scanClass(handlers, null, is);
                }
            }

            if (visitSuperClasses)
                cz = cz.getSuperclass();
            else
                break;
        }
    }

    /**
     * Parse the given classes
     * 
     * @param handlers the set of handlers to look for class in 
     * @param classNames the class name
     * @throws Exception if unable to parse
     */
    public void parse (Set<? extends Handler> handlers, String[] classNames) throws Exception
    {
        if (classNames == null)
            return;

        parse(handlers, Arrays.asList(classNames));
    }

    /**
     * Parse the given classes
     * 
     * @param handlers the set of handlers to look for class in 
     * @param classNames the class names
     * @throws Exception if unable to parse
     */
    public void parse (Set<? extends Handler> handlers, List<String> classNames) throws Exception
    {
        MultiException me = new MultiException();

        for (String s:classNames)
        {
            try
            {
                String name = s;
                s = s.replace('.', '/')+".class";
                URL resource = Loader.getResource(s);
                if (resource!= null)
                {
                    Resource r = Resource.newResource(resource);
                    addParsedClass(name, r);
                    try (InputStream is = r.getInputStream())
                    {
                        scanClass(handlers, null, is);
                    }
                }
            }
            catch (Exception e)
            {
                me.add(new RuntimeException("Error scanning class "+s, e));
            }
        }
        me.ifExceptionThrow();
    }

    /**
     * Parse all classes in a directory
     * 
     * @param handlers the set of handlers to look for classes in 
     * @param root the resource directory to look for classes
     * @throws Exception if unable to parse
     */
    protected void parseDir (Set<? extends Handler> handlers, Resource root) throws Exception
    {
        if (!root.isDirectory() || !root.exists() || root.getName().startsWith("."))
            return;

        if (LOG.isDebugEnabled())
            LOG.debug("Scanning dir {}", root);
        
        File rootFile = root.getFile();
        
        MultiException me = new MultiException();
        Collection<Resource> resources = root.getAllResources();
        if (resources != null)
        {
            for (Resource r:resources)
            {
                if (r.isDirectory())
                    continue;

                File file = r.getFile();                                      
                if (isValidClassFileName((file==null?null:file.getName())))
                {
                    Path classpath = rootFile.toPath().relativize(file.toPath());
                    String str = classpath.toString();
                    str = str.substring(0, str.lastIndexOf(".class")).replace('/', '.').replace('\\', '.');
                    
                    try
                    {
                        if (LOG.isDebugEnabled())
                            LOG.debug("Scanning class {}", r);
                        addParsedClass(str, r);
                        try (InputStream is=r.getInputStream())
                        {
                            scanClass(handlers, Resource.newResource(file.getParentFile()), is);
                        }
                    }                  
                    catch (Exception ex)
                    {
                        if (LOG.isDebugEnabled()) LOG.debug("Error scanning file "+file, ex);
                        me.add(new RuntimeException("Error scanning file "+file,ex));
                    }
                }
                else
                {
                    if (LOG.isDebugEnabled()) LOG.debug("Skipping scan on invalid file {}", file);
                }
            }
        }
        
        me.ifExceptionThrow();
    }

    /**
     * Parse classes in the supplied classloader. 
     * Only class files in jar files will be scanned.
     * 
     * @param handlers the handlers to look for classes in 
     * @param loader the classloader for the classes
     * @param visitParents if true, visit parent classloaders too
     * @param nullInclusive if true, an empty pattern means all names match, if false, none match
     * @throws Exception if unable to parse
     */
    @Deprecated
    public void parse (final Set<? extends Handler> handlers, ClassLoader loader, boolean visitParents, boolean nullInclusive) throws Exception
    {
        throw new UnsupportedOperationException();
    }

    /**
     * Parse classes in the supplied uris.
     * 
     * @param handlers the handlers to look for classes in  
     * @param uris the uris for the jars
     * @throws Exception if unable to parse
     */
    public void parse (final Set<? extends Handler> handlers, final URI[] uris) throws Exception
    {
        if (uris==null)
            return;

        MultiException me = new MultiException();
        
        for (URI uri:uris)
        {
            try
            {
                parse(handlers, uri);
            }
            catch (Exception e)
            {
                me.add(new RuntimeException("Problem parsing classes from "+ uri, e));
            }
        }
        me.ifExceptionThrow();
    }

    /**
     * Parse a particular uri
     * 
     * @param handlers the handlers to look for classes in 
     * @param uri the uri for the jar 
     * @throws Exception if unable to parse
     */
    public void parse (final Set<? extends Handler> handlers, URI uri) throws Exception
    {
        if (uri == null)
            return;

        parse (handlers, Resource.newResource(uri));
    }

    /**
     * Parse a resource
     * 
     * @param handlers the handlers to look for classes in  
     * @param r the resource to parse
     * @throws Exception if unable to parse
     */
    public void parse (final Set<? extends Handler> handlers, Resource r) throws Exception
    {
        if (r == null)
            return;
        
        if (r.exists() && r.isDirectory())
        {
            parseDir(handlers, r);
            return;
        }

        String fullname = r.toString();
        if (fullname.endsWith(".jar"))
        {
            parseJar(handlers, r);
            return;
        }

        if (fullname.endsWith(".class"))
        {
            try (InputStream is=r.getInputStream())
            {
                scanClass(handlers, null, is);
                return;
            }
        }
        
        if (LOG.isDebugEnabled()) LOG.warn("Resource not scannable for classes: {}", r);
    }

    /**
     * Parse a resource that is a jar file.
     * 
     * @param handlers the handlers to look for classes in  
     * @param jarResource the jar resource to parse
     * @throws Exception if unable to parse
     */
    protected void parseJar (Set<? extends Handler> handlers, Resource jarResource) throws Exception
    {
        if (jarResource == null)
            return;
       
        if (jarResource.toString().endsWith(".jar"))
        {
            if (LOG.isDebugEnabled())
                LOG.debug("Scanning jar {}", jarResource);

            MultiException me = new MultiException();
            try (MultiReleaseJarFile jarFile = new MultiReleaseJarFile(jarResource.getFile(),_javaPlatform,false))
            {
                jarFile.stream().forEach(e->
                {
                    try
                    {
                        parseJarEntry(handlers, jarResource, e);
                    }
                    catch (Exception ex)
                    {
                        me.add(new RuntimeException("Error scanning entry " + e.getName() + " from jar " + jarResource, ex));
                    }
                });
            }
            me.ifExceptionThrow();
        }        
    }

    /**
     * Parse a single entry in a jar file
     * 
     * @param handlers the handlers to look for classes in  
     * @param entry the entry in the potentially MultiRelease jar resource to parse
     * @param jar the jar file
     * @throws Exception if unable to parse
     */
    protected void parseJarEntry (Set<? extends Handler> handlers, Resource jar, MultiReleaseJarFile.VersionedJarEntry entry)
    throws Exception
    {
        if (jar == null || entry == null)
            return;

        //skip directories
        if (entry.isDirectory())
            return;

        String name = entry.getName();

        //check file is a valid class file name
        if (isValidClassFileName(name) && isValidClassFilePath(name))
        {
            String shortName =  name.replace('/', '.').substring(0,name.length()-6);
            addParsedClass(shortName, Resource.newResource("jar:"+jar.getURI()+"!/"+entry.getNameInJar()));
            if (LOG.isDebugEnabled())
                LOG.debug("Scanning class from jar {}!/{}", jar, entry);
            try (InputStream is = entry.getInputStream())
            {
                scanClass(handlers, jar, is);
            }
        }
    }

    /**
     * Use ASM on a class
     * 
     * @param handlers the handlers to look for classes in  
     * @param containingResource the dir or jar that the class is contained within, can be null if not known
     * @param is the input stream to parse
     * @throws IOException if unable to parse
     */
    protected void scanClass (Set<? extends Handler> handlers, Resource containingResource, InputStream is) throws IOException
    {
        ClassReader reader = new ClassReader(is);
        reader.accept(new MyClassVisitor(handlers, containingResource, _asmVersion), ClassReader.SKIP_CODE|ClassReader.SKIP_DEBUG|ClassReader.SKIP_FRAMES);
    }
    
    /**
     * Remove any parsed class names.
     */
    public void resetParsedClasses ()
    {
        _parsedClassNames.clear();
    }

    /**
     * Check that the given path represents a valid class file name.
     * The check is fairly cursory, checking that:
     * <ul>
     * <li> the name ends with .class</li>
     * <li> it isn't a dot file or in a hidden directory </li>
     * <li> the name of the class at least begins with a valid identifier for a class name </li>
     * </ul>
     * @param name the class file name
     * @return whether the class file name is valid
     */
    private boolean isValidClassFileName (String name)
    {
        //no name cannot be valid
        if (name == null || name.length()==0)
            return false;

        //skip anything that is not a class file
        String lc = name.toLowerCase(Locale.ENGLISH);
        if (!lc.endsWith(".class"))
        {
            if (LOG.isDebugEnabled()) LOG.debug("Not a class: {}",name);
            return false;
        }
        
        if (lc.equals("module-info.class"))
        {
            if (LOG.isDebugEnabled()) LOG.debug("Skipping module-info.class");
            return false;
        }

        //skip any classfiles that are not a valid java identifier
        int c0 = 0;      
        int ldir = name.lastIndexOf('/', name.length()-6);
        c0 = (ldir > -1 ? ldir+1 : c0);
        if (!Character.isJavaIdentifierStart(name.charAt(c0)))
        {
            if (LOG.isDebugEnabled()) LOG.debug("Not a java identifier: {}",name);
            return false;
        }
   
        return true;
    }

    /**
     * Check that the given path does not contain hidden directories
     *
     * @param path the class file path
     * @return whether the class file path is valid
     */
    private boolean isValidClassFilePath (String path)
    {
        //no path is not valid
        if (path == null || path.length()==0)
            return false;

        // skip any classfiles that are in a hidden directory
        if (path.startsWith(".") || path.contains("/."))
        {
            if (LOG.isDebugEnabled()) LOG.debug("Contains hidden dirs: " + path);
            return false;
        }

        return true;
    }
}<|MERGE_RESOLUTION|>--- conflicted
+++ resolved
@@ -69,15 +69,9 @@
 public class AnnotationParser
 {
     private static final Logger LOG = Log.getLogger(AnnotationParser.class);
-<<<<<<< HEAD
-    protected static int ASM_OPCODE_VERSION = Opcodes.ASM7; //compatibility of api
-    protected static String ASM_OPCODE_VERSION_STR = "ASM7";
+    private static final int ASM_OPCODE_VERSION = Opcodes.ASM7; //compatibility of api
+    private static final String ASM_OPCODE_VERSION_STR = "ASM7";
     
-=======
-    private static final int ASM_OPCODE_VERSION = Opcodes.ASM6; //compatibility of api
-    private static final String ASM_OPCODE_VERSION_STR = "ASM6";
-
->>>>>>> 3490add2
     /**
      * Map of classnames scanned and the first location from which scan occurred
      */
@@ -108,32 +102,6 @@
                 {
                     case 4:
                     {
-<<<<<<< HEAD
-                        case 4:
-                        {
-                            asmVersion = Opcodes.ASM4;
-                            break;
-                        }
-                        case 5:
-                        {
-                            asmVersion = Opcodes.ASM5;
-                            break;
-                        }
-                        case 6:
-                        {
-                            asmVersion = Opcodes.ASM6;
-                            break;
-                        }
-                        case 7:
-                        {
-                            asmVersion = Opcodes.ASM7;
-                            break;
-                        }
-                        default:
-                        {
-                            LOG.warn("Unrecognized runtime asm version, assuming {}", ASM_OPCODE_VERSION_STR);
-                        }
-=======
                         asmVersion = Opcodes.ASM4;
                         break;
                     }
@@ -147,10 +115,14 @@
                         asmVersion = Opcodes.ASM6;
                         break;
                     }
+                    case 7:
+                    {
+                        asmVersion = Opcodes.ASM7;
+                        break;
+                    }
                     default:
                     {
                         LOG.warn("Unrecognized ASM version, assuming {}", ASM_OPCODE_VERSION_STR);
->>>>>>> 3490add2
                     }
                 }
             }
