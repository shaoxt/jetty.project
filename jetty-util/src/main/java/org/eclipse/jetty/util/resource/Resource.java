--- conflicted
+++ resolved
@@ -308,18 +308,9 @@
         return r.isContainedIn(containingResource);
     }
 
-<<<<<<< HEAD
-=======
     /**
      * @checkstyle-disable-check : NoFinalizerCheck
      */
-    @Override
-    protected void finalize()
-    {
-        close();
-    }
-
->>>>>>> 89e756a2
     public abstract boolean isContainedIn(Resource r) throws MalformedURLException;
 
     /**
