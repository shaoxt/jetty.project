--- conflicted
+++ resolved
@@ -1,4 +1,7 @@
-<<<<<<< HEAD
+jetty-7.5.0-SNAPSHOT
+ + 351516 Refactored sessions to better support nosql session managers
+ + 351576 Do not use deprecated method File.toURL()
+
 jetty-8.0.0.RC0
  + Merge from jetty-7.4.3
 
@@ -8,11 +11,6 @@
  + 343472 isUserInRole does not prevent subsequent login call.
  + 346180 jsp-2.2 support
  + Updated to jetty-7.4.2.v20110526
-=======
-jetty-7.5.0-SNAPSHOT
- + 351516 Refactored sessions to better support nosql session managers
- + 351576 Do not use deprecated method File.toURL()
->>>>>>> c3e3eb0f
 
 jetty-7.4.4.v20110707 July 7th 2011
  + 308851 Converted all jetty-client module tests to JUnit 4
