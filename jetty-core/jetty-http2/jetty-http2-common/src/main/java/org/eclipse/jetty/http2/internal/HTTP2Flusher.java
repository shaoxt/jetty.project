--- conflicted
+++ resolved
@@ -14,11 +14,7 @@
 package org.eclipse.jetty.http2.internal;
 
 import java.io.IOException;
-<<<<<<< HEAD
-=======
-import java.nio.ByteBuffer;
 import java.nio.channels.ClosedChannelException;
->>>>>>> 0a565091
 import java.util.ArrayDeque;
 import java.util.ArrayList;
 import java.util.Collection;
@@ -376,9 +372,6 @@
     @Override
     protected void onFailure(Throwable x)
     {
-<<<<<<< HEAD
-=======
-        accumulator.release();
         Throwable closed = fail(x);
         // If the failure came from within the
         // flusher, we need to close the connection.
@@ -386,9 +379,15 @@
             session.onWriteFailure(x);
     }
 
+    @Override
+    protected void onCompleteFailure(Throwable x)
+    {
+        release();
+    }
+
     private void onSessionFailure(Throwable x)
     {
-        accumulator.release();
+        release();
         Throwable closed = fail(x);
         if (closed == null)
             session.close(ErrorCode.COMPRESSION_ERROR.code, null, NOOP);
@@ -396,7 +395,6 @@
 
     private Throwable fail(Throwable x)
     {
->>>>>>> 0a565091
         Throwable closed;
         Set<HTTP2Session.Entry> allEntries;
         try (AutoLock ignored = lock.lock())
@@ -421,12 +419,6 @@
         return closed;
     }
 
-    @Override
-    protected void onCompleteFailure(Throwable x)
-    {
-        release();
-    }
-
     public void terminate(Throwable cause)
     {
         Throwable closed;
