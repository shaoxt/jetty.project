--- conflicted
+++ resolved
@@ -244,11 +244,6 @@
                 acquireNetworkBuffer();
             while (true)
             {
-<<<<<<< HEAD
-                if (LOG.isDebugEnabled())
-                    LOG.debug("Parsing {} in {}", networkBuffer, this);
-=======
->>>>>>> 1726c877
                 // Always parse even empty buffers to advance the parser.
                 boolean stopParsing = parse(notifyContentAvailable);
                 if (LOG.isDebugEnabled())
@@ -333,26 +328,8 @@
 
             switch (state)
             {
-<<<<<<< HEAD
-                int status = this.status;
-                this.status = 0;
-                // Connection upgrade due to 101, bail out.
-                if (status == HttpStatus.SWITCHING_PROTOCOLS_101)
-                    return true;
-                // Connection upgrade due to CONNECT + 200, bail out.
-                String method = this.method;
-                this.method = null;
-                if (getHttpChannel().isTunnel(method, status))
-                    return true;
-
-                if (networkBuffer.isEmpty())
-                    return false;
-
-                if (!HttpStatus.isInformational(status))
-=======
                 case HEADERS -> responseHeaders(exchange);
                 case CONTENT ->
->>>>>>> 1726c877
                 {
                     if (notifyContentAvailable)
                         responseContentAvailable(exchange);
@@ -392,14 +369,10 @@
                 default -> throw new IllegalStateException("Invalid state " + state);
             }
 
-<<<<<<< HEAD
-            if (networkBuffer.isEmpty())
-=======
             // The application may have aborted the request.
             if (disposed)
             {
                 BufferUtil.clear(byteBuffer);
->>>>>>> 1726c877
                 return false;
             }
 
