--- conflicted
+++ resolved
@@ -33,70 +33,6 @@
 @Deprecated
 public class ConnectionManager extends ContainerLifeCycle
 {
-<<<<<<< HEAD
-    private class PhysicalConnect extends ConnectPromise
-    {
-        private SocketAddress bindAddress;
-
-        public PhysicalConnect(WebSocketClient client, ClientUpgradeRequest request, Object websocket)
-        {
-            super(client,request,websocket);
-            this.bindAddress = client.getBindAddress();
-        }
-
-        @Override
-        public void run()
-        {
-            SocketChannel channel = null;
-            try
-            {
-                channel = SocketChannel.open();
-                if (bindAddress != null)
-                {
-                    channel.bind(bindAddress);
-                }
-
-                URI wsUri = getRequest().getRequestURI();
-
-                channel.socket().setTcpNoDelay(true); // disable nagle
-                channel.configureBlocking(false); // async always
-
-                InetSocketAddress address = toSocketAddress(wsUri);
-
-                if (channel.connect(address))
-                {
-                    getSelector().accept(channel, this);
-                }
-                else
-                {
-                    getSelector().connect(channel, this);
-                }
-            }
-            catch (Throwable t)
-            {
-                // close the socket channel
-                if (channel != null)
-                {
-                    try
-                    {
-                        channel.close();
-                    }
-                    catch (IOException ignore)
-                    {
-                        LOG.ignore(ignore);
-                    }
-                }
-                
-                // notify the future
-                failed(t);
-            }
-        }
-    }
-
-    private static final Logger LOG = Log.getLogger(ConnectionManager.class);
-
-=======
->>>>>>> 3b1d33e9
     public static InetSocketAddress toSocketAddress(URI uri)
     {
         if (!uri.isAbsolute())
@@ -130,49 +66,5 @@
 
     public ConnectionManager(WebSocketClient client)
     {
-<<<<<<< HEAD
-        this.client = client;
-    }
-
-    public ConnectPromise connect(WebSocketClient client, ClientUpgradeRequest request, Object websocket)
-    {
-        return new PhysicalConnect(client,request,websocket);
-    }
-
-    @Override
-    protected void doStart() throws Exception
-    {
-        selector = newWebSocketClientSelectorManager(client);
-        selector.setSslContextFactory(client.getSslContextFactory());
-        selector.setConnectTimeout(client.getConnectTimeout());
-        addBean(selector);
-
-        super.doStart();
-    }
-
-    @Override
-    protected void doStop() throws Exception
-    {
-        super.doStop();
-        removeBean(selector);
-    }
-
-    public WebSocketClientSelectorManager getSelector()
-    {
-        return selector;
-    }
-
-    /**
-     * Factory method for new WebSocketClientSelectorManager (used by other projects like cometd)
-     * 
-     * @param client
-     *            the client used to create the WebSocketClientSelectorManager
-     * @return the new WebSocketClientSelectorManager
-     */
-    protected WebSocketClientSelectorManager newWebSocketClientSelectorManager(WebSocketClient client)
-    {
-        return new WebSocketClientSelectorManager(client);
-=======
->>>>>>> 3b1d33e9
     }
 }