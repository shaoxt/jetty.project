//
// ========================================================================
// Copyright (c) 1995 Mort Bay Consulting Pty Ltd and others.
//
// This program and the accompanying materials are made available under the
// terms of the Eclipse Public License v. 2.0 which is available at
// https://www.eclipse.org/legal/epl-2.0, or the Apache License, Version 2.0
// which is available at https://www.apache.org/licenses/LICENSE-2.0.
//
// SPDX-License-Identifier: EPL-2.0 OR Apache-2.0
// ========================================================================
//

package org.eclipse.jetty.ee10.servlet;

import java.io.File;
import java.io.IOException;
import java.io.InputStream;
import java.net.MalformedURLException;
import java.net.URI;
import java.net.URL;
import java.nio.charset.Charset;
import java.nio.file.Files;
import java.nio.file.Path;
import java.util.ArrayList;
import java.util.Arrays;
import java.util.Collections;
import java.util.EnumSet;
import java.util.Enumeration;
import java.util.EventListener;
import java.util.HashMap;
import java.util.HashSet;
import java.util.List;
import java.util.Locale;
import java.util.Map;
import java.util.Objects;
import java.util.Set;
import java.util.concurrent.CopyOnWriteArrayList;
import java.util.concurrent.TimeUnit;
import java.util.function.Supplier;

import jakarta.servlet.DispatcherType;
import jakarta.servlet.Filter;
import jakarta.servlet.FilterRegistration;
import jakarta.servlet.RequestDispatcher;
import jakarta.servlet.Servlet;
import jakarta.servlet.ServletContainerInitializer;
import jakarta.servlet.ServletContextAttributeEvent;
import jakarta.servlet.ServletContextAttributeListener;
import jakarta.servlet.ServletContextEvent;
import jakarta.servlet.ServletContextListener;
import jakarta.servlet.ServletException;
import jakarta.servlet.ServletRegistration;
import jakarta.servlet.ServletRequestAttributeListener;
import jakarta.servlet.ServletRequestEvent;
import jakarta.servlet.ServletRequestListener;
import jakarta.servlet.ServletSecurityElement;
import jakarta.servlet.SessionCookieConfig;
import jakarta.servlet.SessionTrackingMode;
import jakarta.servlet.descriptor.JspConfigDescriptor;
import jakarta.servlet.descriptor.JspPropertyGroupDescriptor;
import jakarta.servlet.descriptor.TaglibDescriptor;
import jakarta.servlet.http.HttpServlet;
import jakarta.servlet.http.HttpServletRequest;
import jakarta.servlet.http.HttpServletResponse;
import jakarta.servlet.http.HttpSessionActivationListener;
import jakarta.servlet.http.HttpSessionAttributeListener;
import jakarta.servlet.http.HttpSessionBindingListener;
import jakarta.servlet.http.HttpSessionIdListener;
import jakarta.servlet.http.HttpSessionListener;
import org.eclipse.jetty.ee10.servlet.ServletContextResponse.EncodingFrom;
import org.eclipse.jetty.ee10.servlet.ServletContextResponse.OutputType;
import org.eclipse.jetty.ee10.servlet.security.ConstraintAware;
import org.eclipse.jetty.ee10.servlet.security.ConstraintMapping;
import org.eclipse.jetty.ee10.servlet.security.ConstraintSecurityHandler;
import org.eclipse.jetty.http.HttpURI;
import org.eclipse.jetty.http.pathmap.MatchedResource;
import org.eclipse.jetty.io.IOResources;
import org.eclipse.jetty.security.SecurityHandler;
import org.eclipse.jetty.server.Context;
import org.eclipse.jetty.server.FormFields;
import org.eclipse.jetty.server.Handler;
import org.eclipse.jetty.server.Request;
import org.eclipse.jetty.server.Response;
import org.eclipse.jetty.server.handler.ContextHandler;
import org.eclipse.jetty.server.handler.ContextHandlerCollection;
import org.eclipse.jetty.server.handler.ContextRequest;
import org.eclipse.jetty.server.handler.ContextResponse;
import org.eclipse.jetty.session.AbstractSessionManager;
import org.eclipse.jetty.session.ManagedSession;
import org.eclipse.jetty.session.SessionManager;
import org.eclipse.jetty.util.Attributes;
import org.eclipse.jetty.util.Callback;
import org.eclipse.jetty.util.DecoratedObjectFactory;
import org.eclipse.jetty.util.DeprecationWarning;
import org.eclipse.jetty.util.ExceptionUtil;
import org.eclipse.jetty.util.Loader;
import org.eclipse.jetty.util.StringUtil;
import org.eclipse.jetty.util.URIUtil;
import org.eclipse.jetty.util.annotation.ManagedAttribute;
import org.eclipse.jetty.util.annotation.ManagedObject;
import org.eclipse.jetty.util.component.ClassLoaderDump;
import org.eclipse.jetty.util.component.ContainerLifeCycle;
import org.eclipse.jetty.util.component.Dumpable;
import org.eclipse.jetty.util.component.DumpableCollection;
import org.eclipse.jetty.util.component.Environment;
import org.eclipse.jetty.util.component.LifeCycle;
import org.eclipse.jetty.util.resource.Resource;
import org.eclipse.jetty.util.resource.ResourceFactory;
import org.eclipse.jetty.util.resource.Resources;
import org.eclipse.jetty.util.security.SecurityUtils;
import org.slf4j.Logger;
import org.slf4j.LoggerFactory;

import static jakarta.servlet.ServletContext.TEMPDIR;

/**
 * Servlet Context.
 * <p>
 * This extension to the ContextHandler allows for
 * simple construction of a context with ServletHandler and optionally
 * session and security handlers, et.
 * <pre>
 *   new ServletContext("/context",Context.SESSIONS|Context.NO_SECURITY);
 * </pre>
 * <p>
 * This class should have been called ServletContext, but this would have
 * cause confusion with {@link jakarta.servlet.ServletContext}.
 */
@ManagedObject("Servlet Context Handler")
public class ServletContextHandler extends ContextHandler
{
    private static final Logger LOG = LoggerFactory.getLogger(ServletContextHandler.class);
    public static final Environment ENVIRONMENT = Environment.ensure("ee10");
    /**
<<<<<<< HEAD
     * @deprecated Use {@link ServletContextHandler#ENVIRONMENT} instead. will be removed in Jetty 12.1.0.
     */
    @Deprecated(since = "12.0.8", forRemoval = true)
=======
     * @deprecated Use {@link ServletContextHandler#ENVIRONMENT} instead.
     */
    @Deprecated(since = "12.0.9", forRemoval = true)
>>>>>>> 656e904d
    public static final Environment __environment = ENVIRONMENT;
    public static final Class<?>[] SERVLET_LISTENER_TYPES =
        {
            ServletContextListener.class,
            ServletContextAttributeListener.class,
            ServletRequestListener.class,
            ServletRequestAttributeListener.class,
            HttpSessionIdListener.class,
            HttpSessionListener.class,
            HttpSessionAttributeListener.class
        };

    public static final int DEFAULT_LISTENER_TYPE_INDEX = 1;
    public static final int EXTENDED_LISTENER_TYPE_INDEX = 0;
    public static final String MAX_FORM_KEYS_KEY = FormFields.MAX_FIELDS_ATTRIBUTE;
    public static final String MAX_FORM_CONTENT_SIZE_KEY = FormFields.MAX_LENGTH_ATTRIBUTE;
    public static final int DEFAULT_MAX_FORM_KEYS = FormFields.MAX_FIELDS_DEFAULT;
    public static final int DEFAULT_MAX_FORM_CONTENT_SIZE = FormFields.MAX_LENGTH_DEFAULT;

    public static final int SESSIONS = 1;
    public static final int SECURITY = 2;
    public static final int NO_SESSIONS = 0;
    public static final int NO_SECURITY = 0;

    public enum ContextStatus
    {
        NOTSET,
        INITIALIZED,
        DESTROYED
    }

    public static ServletContextHandler getServletContextHandler(jakarta.servlet.ServletContext servletContext, String purpose)
    {
        if (servletContext instanceof ServletContextApi servletContextApi)
            return servletContextApi.getContext().getServletContextHandler();
        ServletContextHandler sch = getCurrentServletContextHandler();
        if (sch != null)
            return sch;
        throw new IllegalStateException("No Jetty ServletContextHandler, " + purpose + " unavailable");
    }

    public static ServletContextHandler getServletContextHandler(jakarta.servlet.ServletContext servletContext)
    {
        if (servletContext instanceof ServletContextApi)
            return ((ServletContextApi)servletContext).getContext().getServletContextHandler();

        return getCurrentServletContextHandler();
    }

    public static jakarta.servlet.ServletContext getCurrentServletContext()
    {
        return getServletContext(ContextHandler.getCurrentContext());
    }

    public static jakarta.servlet.ServletContext getServletContext(Context context)
    {
        if (context instanceof ServletScopedContext)
            return ((ServletScopedContext)context).getServletContext();
        return null;
    }

    public static ServletContextHandler getCurrentServletContextHandler()
    {
        Context context = ContextHandler.getCurrentContext();
        if (context instanceof ServletScopedContext)
            return ((ServletScopedContext)context).getServletContextHandler();
        return null;
    }

    public interface ServletContainerInitializerCaller extends LifeCycle {}

    private Class<? extends SecurityHandler> _defaultSecurityHandlerClass = ConstraintSecurityHandler.class;
    private final ServletContextApi _servletContext;
    protected ContextStatus _contextStatus = ContextStatus.NOTSET;
    private final Map<String, String> _initParams = new HashMap<>();
    private String _defaultRequestCharacterEncoding;
    private String _defaultResponseCharacterEncoding;
    private String _contextPathEncoded = "/";
    private Map<String, String> _localeEncodingMap;
    private String[] _welcomeFiles;
    private Logger _logger;
    private int _maxFormKeys = Integer.getInteger(MAX_FORM_KEYS_KEY, DEFAULT_MAX_FORM_KEYS);
    private int _maxFormContentSize = Integer.getInteger(MAX_FORM_CONTENT_SIZE_KEY, DEFAULT_MAX_FORM_CONTENT_SIZE);
    private boolean _usingSecurityManager = getSecurityManager() != null;

    private final List<EventListener> _programmaticListeners = new CopyOnWriteArrayList<>();
    private final List<ServletContextListener> _servletContextListeners = new CopyOnWriteArrayList<>();
    private final List<ServletContextListener> _destroyServletContextListeners = new ArrayList<>();
    private final List<ServletContextAttributeListener> _servletContextAttributeListeners = new CopyOnWriteArrayList<>();
    private final List<ServletRequestListener> _servletRequestListeners = new CopyOnWriteArrayList<>();
    private final List<ServletRequestAttributeListener> _servletRequestAttributeListeners = new CopyOnWriteArrayList<>();
    private final List<ServletContextScopeListener> _contextListeners = new CopyOnWriteArrayList<>();
    private final Set<EventListener> _durableListeners = new HashSet<>();

    protected final DecoratedObjectFactory _objFactory;
//    protected Class<? extends SecurityHandler> _defaultSecurityHandlerClass = org.eclipse.jetty.security.ConstraintSecurityHandler.class;
    protected SessionHandler _sessionHandler;
    protected SecurityHandler _securityHandler;
    protected ServletHandler _servletHandler;
    protected int _options;
    protected JspConfigDescriptor _jspConfig;

    private boolean _startListeners;

    public ServletContextHandler()
    {
        this(null, null, null, null, null);
    }

    public ServletContextHandler(String contextPath)
    {
        this(contextPath, null, null, null, null);
    }

    public ServletContextHandler(int options)
    {
        this(null, options);
    }

    public ServletContextHandler(String contextPath, int options)
    {
        this(contextPath, null, null, null, null, options);
    }

    public ServletContextHandler(String contextPath, boolean sessions, boolean security)
    {
        this(contextPath, (sessions ? SESSIONS : 0) | (security ? SECURITY : 0));
    }

    public ServletContextHandler(SessionHandler sessionHandler, SecurityHandler securityHandler, ServletHandler servletHandler, ErrorHandler errorHandler)
    {
        this(null, sessionHandler, securityHandler, servletHandler, errorHandler);
    }

    public ServletContextHandler(String contextPath, SessionHandler sessionHandler, SecurityHandler securityHandler, ServletHandler servletHandler, ErrorHandler errorHandler)
    {
        this(contextPath, sessionHandler, securityHandler, servletHandler, errorHandler, 0);
    }

    public ServletContextHandler(String contextPath, SessionHandler sessionHandler, SecurityHandler securityHandler, ServletHandler servletHandler, ErrorHandler errorHandler, int options)
    {
        _servletContext = newServletContextApi();

        if (contextPath != null)
            setContextPath(contextPath);

        _options = options;
        _sessionHandler = sessionHandler;
        _securityHandler = securityHandler;
        _servletHandler = servletHandler;

        setErrorHandler(errorHandler);

        _objFactory = new DecoratedObjectFactory();
        installBean(_objFactory, true);

        // Link the handlers
        relinkHandlers();
    }

    @Override
    public void setTempDirectory(File tempDirectory)
    {
        super.setTempDirectory(tempDirectory);
        setAttribute(TEMPDIR, getTempDirectory());
    }

    public ServletContextApi newServletContextApi()
    {
        return new ServletContextApi();
    }

    @Override
    public InvocationType getInvocationType()
    {
        return InvocationType.BLOCKING;
    }

    @Override
    public void dump(Appendable out, String indent) throws IOException
    {
        dumpObjects(out, indent,
            new ClassLoaderDump(getClassLoader()),
            Dumpable.named("context " + this, getContext()),
            Dumpable.named("handler attributes " + this, getContext().getPersistentAttributes()),
            new DumpableCollection("initparams " + this, getInitParams().entrySet()));
    }

    public boolean isUsingSecurityManager()
    {
        return _usingSecurityManager;
    }

    public void setUsingSecurityManager(boolean usingSecurityManager)
    {
        if (usingSecurityManager && getSecurityManager() == null)
            throw new IllegalStateException("No security manager");
        _usingSecurityManager = usingSecurityManager;
    }

    /**
     * @return Returns the encoded contextPath.
     */
    public String getContextPathEncoded()
    {
        return _contextPathEncoded;
    }

    /**
     * Get the context path in a form suitable to be returned from {@link HttpServletRequest#getContextPath()}
     * or {@link jakarta.servlet.ServletContext#getContextPath()}.
     *
     * @return Returns the encoded contextPath, or empty string for root context
     */
    public String getRequestContextPath()
    {
        String contextPathEncoded = getContextPathEncoded();
        return "/".equals(contextPathEncoded) ? "" : contextPathEncoded;
    }

    /*
     * @see jakarta.servlet.ServletContext#getInitParameter(java.lang.String)
     */
    public String getInitParameter(String name)
    {
        return _initParams.get(name);
    }

    public String setInitParameter(String name, String value)
    {
        return _initParams.put(name, value);
    }

    /*
     * @see jakarta.servlet.ServletContext#getInitParameterNames()
     */
    public Enumeration<String> getInitParameterNames()
    {
        return Collections.enumeration(_initParams.keySet());
    }

    /**
     * @return Returns the initParams.
     */
    @ManagedAttribute("Initial Parameter map for the context")
    public Map<String, String> getInitParams()
    {
        return _initParams;
    }

    @Override
    public boolean removeEventListener(EventListener listener)
    {
        if (super.removeEventListener(listener))
        {
            if (listener instanceof ServletContextScopeListener)
                _contextListeners.remove(listener);

            if (listener instanceof ServletContextListener)
            {
                _servletContextListeners.remove(listener);
                _destroyServletContextListeners.remove(listener);
            }

            if (listener instanceof ServletContextAttributeListener)
                _servletContextAttributeListeners.remove(listener);

            if (listener instanceof ServletRequestListener)
                _servletRequestListeners.remove(listener);

            if (listener instanceof ServletRequestAttributeListener)
                _servletRequestAttributeListeners.remove(listener);
            return true;
        }
        return false;
    }

    /**
     * Apply any necessary restrictions on a programmatic added listener.
     *
     * @param listener the programmatic listener to add
     */
    protected void addProgrammaticListener(EventListener listener)
    {
        _programmaticListeners.add(listener);
    }

    public boolean isProgrammaticListener(EventListener listener)
    {
        return _programmaticListeners.contains(listener);
    }

    public boolean isDurableListener(EventListener listener)
    {
        // The durable listeners are those set when the context is started
        if (isStarted())
            return _durableListeners.contains(listener);
        // If we are not yet started then all set listeners are durable
        return getEventListeners().contains(listener);
    }

    public Logger getLogger()
    {
        return _logger;
    }

    public void setLogger(Logger logger)
    {
        _logger = logger;
    }

    private String getLogNameSuffix()
    {
        // Use display name first
        String logName = getDisplayName();
        if (StringUtil.isBlank(logName))
        {
            // try context path
            logName = getContextPath();
            if (logName != null)
            {
                // Strip prefix slash
                if (logName.startsWith("/"))
                {
                    logName = logName.substring(1);
                }
            }

            if (StringUtil.isBlank(logName))
            {
                // an empty context path is the ROOT context
                logName = "ROOT";
            }
        }

        // Replace bad characters.
        return '.' + logName.replaceAll("\\W", "_");
    }

    /**
     * Call the ServletContextListeners contextInitialized methods.
     * This can be called from a ServletHandler during the proper sequence
     * of initializing filters, servlets and listeners. However, if there is
     * no ServletHandler, the ContextHandler will call this method during
     * doStart().
     */
    public void contextInitialized() throws Exception
    {
        // Call context listeners
        if (_contextStatus == ContextStatus.NOTSET)
        {
            _contextStatus = ContextStatus.INITIALIZED;
            _destroyServletContextListeners.clear();
            if (!_servletContextListeners.isEmpty())
            {
                ServletContextEvent event = new ServletContextEvent(getServletContext());
                for (ServletContextListener listener : _servletContextListeners)
                {
                    callContextInitialized(listener, event);
                    _destroyServletContextListeners.add(listener);
                }
            }
        }
    }

    /**
     * Call the ServletContextListeners with contextDestroyed.
     * This method can be called from a ServletHandler in the
     * proper sequence of destroying filters, servlets and listeners.
     * If there is no ServletHandler, the ContextHandler must ensure
     * these listeners are called instead.
     */
    public void contextDestroyed() throws Exception
    {
        switch (_contextStatus)
        {
            case INITIALIZED:
            {
                try
                {
                    //Call context listeners
                    Throwable multiException = null;
                    ServletContextEvent event = new ServletContextEvent(getServletContext());
                    Collections.reverse(_destroyServletContextListeners);
                    for (ServletContextListener listener : _destroyServletContextListeners)
                    {
                        try
                        {
                            callContextDestroyed(listener, event);
                        }
                        catch (Exception x)
                        {
                            multiException = ExceptionUtil.combine(multiException, x);
                        }
                    }
                    ExceptionUtil.ifExceptionThrow(multiException);
                }
                finally
                {
                    _contextStatus = ContextStatus.DESTROYED;
                }
                break;
            }
            default:
                break;
        }
    }

    protected void requestInitialized(Request baseRequest, HttpServletRequest request)
    {
        ServletContextRequest scopedRequest = Request.as(baseRequest, ServletContextRequest.class);

        // Handle the REALLY SILLY request events!
        if (!_servletRequestAttributeListeners.isEmpty())
        {
            for (ServletRequestAttributeListener l : _servletRequestAttributeListeners)
            {
                scopedRequest.addEventListener(l);
            }
        }

        if (!_servletRequestListeners.isEmpty())
        {
            final ServletRequestEvent sre = new ServletRequestEvent(getServletContext(), request);
            for (ServletRequestListener l : _servletRequestListeners)
            {
                l.requestInitialized(sre);
            }
        }
    }

    protected void requestDestroyed(Request baseRequest, HttpServletRequest request)
    {
        ServletContextRequest scopedRequest = Request.as(baseRequest, ServletContextRequest.class);

        // Handle more REALLY SILLY request events!
        if (!_servletRequestListeners.isEmpty())
        {
            final ServletRequestEvent sre = new ServletRequestEvent(getServletContext(), request);
            for (int i = _servletRequestListeners.size(); i-- > 0; )
            {
                _servletRequestListeners.get(i).requestDestroyed(sre);
            }
        }

        if (!_servletRequestAttributeListeners.isEmpty())
        {
            for (int i = _servletRequestAttributeListeners.size(); i-- > 0; )
            {
                scopedRequest.removeEventListener(_servletRequestAttributeListeners.get(i));
            }
        }
    }

    public void setDefaultRequestCharacterEncoding(String encoding)
    {
        _defaultRequestCharacterEncoding = encoding;
    }

    public String getDefaultRequestCharacterEncoding()
    {
        return _defaultRequestCharacterEncoding;
    }

    public void setDefaultResponseCharacterEncoding(String encoding)
    {
        _defaultResponseCharacterEncoding = encoding;
    }

    public String getDefaultResponseCharacterEncoding()
    {
        return _defaultResponseCharacterEncoding;
    }

    /**
     * @param contextPath The _contextPath to set.
     */
    @Override
    public void setContextPath(String contextPath)
    {
        if (contextPath == null)
            throw new IllegalArgumentException("null contextPath");

        if (contextPath.endsWith("/*"))
        {
            LOG.warn("{} contextPath ends with /*", this);
            contextPath = contextPath.substring(0, contextPath.length() - 2);
        }
        else if (contextPath.length() > 1 && contextPath.endsWith("/"))
        {
            LOG.warn("{} contextPath ends with /", this);
            contextPath = contextPath.substring(0, contextPath.length() - 1);
        }

        if (contextPath.length() == 0)
        {
            LOG.warn("Empty contextPath");
            contextPath = "/";
        }

        super.setContextPath(contextPath);
        _contextPathEncoded = URIUtil.canonicalPath(contextPath);

        if (getServer() != null && (getServer().isStarting() || getServer().isStarted()))
        {
            Class<ContextHandlerCollection> handlerClass = ContextHandlerCollection.class;
            List<ContextHandlerCollection> contextCollections = getServer().getDescendants(handlerClass);
            if (contextCollections != null)
            {
                for (Handler contextCollection : contextCollections)
                {
                    handlerClass.cast(contextCollection).mapContexts();
                }
            }
        }
    }

    public void setWelcomeFiles(String[] files)
    {
        _welcomeFiles = files;
    }

    /**
     * @return The names of the files which the server should consider to be welcome files in this context.
     * @see <a href="http://jcp.org/aboutJava/communityprocess/final/jsr154/index.html">The Servlet Specification</a>
     * @see #setWelcomeFiles
     */
    @ManagedAttribute(value = "Partial URIs of directory welcome files", readonly = true)
    public String[] getWelcomeFiles()
    {
        return _welcomeFiles;
    }

    @ManagedAttribute("The maximum content size")
    public int getMaxFormContentSize()
    {
        return _maxFormContentSize;
    }

    /**
     * Set the maximum size of a form post, to protect against DOS attacks from large forms.
     *
     * @param maxSize the maximum size of the form content (in bytes)
     */
    public void setMaxFormContentSize(int maxSize)
    {
        _maxFormContentSize = maxSize;
    }

    public int getMaxFormKeys()
    {
        return _maxFormKeys;
    }

    /**
     * Set the maximum number of form Keys to protect against DOS attack from crafted hash keys.
     *
     * @param max the maximum number of form keys
     */
    public void setMaxFormKeys(int max)
    {
        _maxFormKeys = max;
    }

    public Class<?> loadClass(String className) throws ClassNotFoundException
    {
        if (className == null)
            return null;

        ClassLoader loader = getClassLoader();
        if (loader == null)
            return Loader.loadClass(className);

        return loader.loadClass(className);
    }

    public void addLocaleEncoding(String locale, String encoding)
    {
        if (_localeEncodingMap == null)
            _localeEncodingMap = new HashMap<>();
        _localeEncodingMap.put(locale, encoding);
    }

    public String getLocaleEncoding(String locale)
    {
        if (_localeEncodingMap == null)
            return null;
        return _localeEncodingMap.get(locale);
    }

    /**
     * Get the character encoding for a locale. The full locale name is first looked up in the map of encodings. If no encoding is found, then the locale
     * language is looked up.
     *
     * @param locale a <code>Locale</code> value
     * @return a <code>String</code> representing the character encoding for the locale or null if none found.
     */
    public String getLocaleEncoding(Locale locale)
    {
        if (_localeEncodingMap == null)
            return null;
        String encoding = _localeEncodingMap.get(locale.toString());
        if (encoding == null)
            encoding = _localeEncodingMap.get(locale.getLanguage());
        return encoding;
    }

    /**
     * Get all of the locale encodings
     *
     * @return a map of all the locale encodings: key is name of the locale and value is the char encoding
     */
    public Map<String, String> getLocaleEncodings()
    {
        if (_localeEncodingMap == null)
            return null;
        return Collections.unmodifiableMap(_localeEncodingMap);
    }

    /**
     * Attempt to get a Resource from the Context.
     *
     * @param pathInContext the path within the base resource to attempt to get
     * @return the resource, or null if not available.
     * @throws MalformedURLException if unable to form a Resource from the provided path
     */
    public Resource getResource(String pathInContext) throws MalformedURLException
    {
        if (pathInContext == null || !pathInContext.startsWith("/"))
            throw new MalformedURLException(pathInContext);

        Resource baseResource = getBaseResource();
        if (baseResource == null)
            return null;

        return baseResource.resolve(pathInContext);
    }

    /**
     * Convert URL to Resource wrapper for {@link ResourceFactory#newResource(URL)} enables extensions to provide alternate resource implementations.
     *
     * @param url the url to convert to a Resource
     * @return the Resource for that url
     * @throws IOException if unable to create a Resource from the URL
     */
    public Resource newResource(URL url) throws IOException
    {
        return ResourceFactory.of(this).newResource(url);
    }

    /**
     * Convert URL to Resource wrapper for {@link ResourceFactory#newResource(URL)} enables extensions to provide alternate resource implementations.
     *
     * @param uri the URI to convert to a Resource
     * @return the Resource for that URI
     */
    public Resource newResource(URI uri)
    {
        return ResourceFactory.of(this).newResource(uri);
    }

    /**
     * Convert a URL or path to a Resource. The default implementation is a wrapper for {@link ResourceFactory#newResource(String)}.
     *
     * @param urlOrPath The URL or path to convert
     * @return The Resource for the URL/path
     */
    public Resource newResource(String urlOrPath)
    {
        return ResourceFactory.of(this).newResource(urlOrPath);
    }

    public Set<String> getResourcePaths(String path)
    {
        try
        {
            Resource resource = getResource(path);

            if (!path.endsWith("/"))
                path = path + '/';

            HashSet<String> set = new HashSet<>();
            for (Resource item: resource.list())
            {
                String entry = path + item.getFileName();
                if (item.isDirectory())
                    entry = entry + '/';

                set.add(entry);
            }
            return set;
        }
        catch (Exception e)
        {
            LOG.trace("IGNORED", e);
        }
        return Collections.emptySet();
    }

    /**
     * Listener for all threads entering context scope, including async IO callbacks
     */
    public interface ServletContextScopeListener extends EventListener
    {
        /**
         * @param context The context being entered
         * @param request A request that is applicable to the scope, or null
         */
        void enterScope(ServletScopedContext context, ServletContextRequest request);

        /**
         * @param context The context being exited
         * @param request A request that is applicable to the scope, or null
         */
        void exitScope(ServletScopedContext context, ServletContextRequest request);
    }

    public jakarta.servlet.ServletContext getServletContext()
    {
        return getContext().getServletContext();
    }

    @Override
    protected ScopedContext newContext()
    {
        return new ServletScopedContext();
    }

    @Override
    public ServletScopedContext getContext()
    {
        return (ServletScopedContext)super.getContext();
    }

    /**
     * Add a context event listeners.
     *
     * @param listener the event listener to add
     * @return true if the listener was added
     * @see HttpSessionAttributeListener
     * @see HttpSessionActivationListener
     * @see HttpSessionBindingListener
     * @see HttpSessionListener
     * @see HttpSessionIdListener
     * @see ServletContextScopeListener
     * @see ServletContextListener
     * @see ServletContextAttributeListener
     * @see ServletRequestListener
     * @see ServletRequestAttributeListener
     * @see ContextHandler#addEventListener(EventListener)
     */
    @Override
    public boolean addEventListener(EventListener listener)
    {
        if (super.addEventListener(listener))
        {
            if ((listener instanceof HttpSessionActivationListener) ||
                (listener instanceof HttpSessionAttributeListener) ||
                (listener instanceof HttpSessionBindingListener) ||
                (listener instanceof HttpSessionListener) ||
                (listener instanceof HttpSessionIdListener))
            {
                if (_sessionHandler != null)
                    _sessionHandler.addEventListener(listener);
            }

            if (listener instanceof ServletContextScopeListener)
            {
                Context currentContext = ContextHandler.getCurrentContext();
                _contextListeners.add((ServletContextScopeListener)listener);
                if (currentContext != null)
                    ((ServletContextScopeListener)listener).enterScope(getContext(), null);
            }

            if (listener instanceof ServletContextListener)
            {
                if (_contextStatus == ContextStatus.INITIALIZED)
                {
                    ServletContextListener scl = (ServletContextListener)listener;
                    _destroyServletContextListeners.add(scl);
                    if (isStarting())
                    {
                        LOG.warn("ContextListener {} added whilst starting {}", scl, this);
                        callContextInitialized(scl, new ServletContextEvent(getServletContext()));
                    }
                    else
                    {
                        LOG.warn("ContextListener {} added after starting {}", scl, this);
                    }
                }

                _servletContextListeners.add((ServletContextListener)listener);
            }

            if (listener instanceof ServletContextAttributeListener)
                _servletContextAttributeListeners.add((ServletContextAttributeListener)listener);

            if (listener instanceof ServletRequestListener)
                _servletRequestListeners.add((ServletRequestListener)listener);

            if (listener instanceof ServletRequestAttributeListener)
                _servletRequestAttributeListeners.add((ServletRequestAttributeListener)listener);

            return true;
        }
        return false;
    }

    @Override
    public void setHandler(Handler handler)
    {
        if (handler instanceof SessionHandler)
            setSessionHandler((SessionHandler)handler);
        else if (handler instanceof SecurityHandler)
            setSecurityHandler((SecurityHandler)handler);
        else if (handler instanceof ServletHandler)
            setServletHandler((ServletHandler)handler);
        else
        {
            if (handler != null)
                LOG.warn("ServletContextHandler.setHandler should not be called directly. Use insertHandler or setSessionHandler etc.");
            super.setHandler(handler);
            relinkHandlers();
        }
    }

    private void doSetHandler(Singleton wrapper, Handler handler)
    {
        if (wrapper == this)
            super.setHandler(handler);
        else
            wrapper.setHandler(handler);
    }

    private void relinkHandlers()
    {
        Singleton handler = this;

        // link session handler
        if (getSessionHandler() != null)
        {
            while (!(handler.getHandler() instanceof SessionHandler) &&
                !(handler.getHandler() instanceof SecurityHandler) &&
                !(handler.getHandler() instanceof ServletHandler) &&
                handler.getHandler() instanceof Singleton wrapped)
            {
                handler = wrapped;
            }

            if (handler.getHandler() != _sessionHandler)
                doSetHandler(handler, _sessionHandler);
            handler = _sessionHandler;
        }

        // link security handler
        if (getSecurityHandler() != null)
        {
            while (!(handler.getHandler() instanceof SecurityHandler) &&
                !(handler.getHandler() instanceof ServletHandler) &&
                handler.getHandler() instanceof Singleton wrapped)
            {
                handler = wrapped;
            }

            if (handler.getHandler() != _securityHandler)
                doSetHandler(handler, _securityHandler);
            handler = _securityHandler;
        }

        // link servlet handler
        if (getServletHandler() != null)
        {
            while (!(handler.getHandler() instanceof ServletHandler) &&
                handler.getHandler() instanceof Singleton wrapped)
            {
                handler = wrapped;
            }

            if (handler.getHandler() != _servletHandler)
                doSetHandler(handler, _servletHandler);
        }
    }

    @Override
    protected void doStart() throws Exception
    {
        _objFactory.addDecorator(new DeprecationWarning());
        getServletContext().setAttribute(DecoratedObjectFactory.ATTR, _objFactory);

        if (getContextPath() == null)
            throw new IllegalStateException("Null contextPath");

        Resource baseResource = getBaseResource();
        if (baseResource != null && baseResource.isAlias())
            LOG.warn("BaseResource {} is aliased to {} in {}. May not be supported in future releases.",
                baseResource, baseResource.getRealURI(), this);

        if (_logger == null)
            _logger = LoggerFactory.getLogger(ContextHandler.class.getName() + getLogNameSuffix());

        if (getServer() != null)
            _servletContext.setAttribute("org.eclipse.jetty.server.Executor", getServer().getThreadPool());

        _durableListeners.addAll(getEventListeners());

        getContext().call(() ->
        {
            // defers the calling of super.doStart()
            startContext();
            contextInitialized();
        }, null);

        LOG.info("Started {}", this);
    }

    @Override
    protected void doStop() throws Exception
    {
        // Should we attempt a graceful shutdown?
        Throwable multiException = null;

        ClassLoader oldClassloader = null;
        ClassLoader oldWebapploader = null;
        Thread currentThread = null;

        Context lastContext = ContextHandler.getCurrentContext();
        ClassLoader lastLoader = enterScope(null);

        ServletScopedContext context = getContext();
        try
        {
            // Set the classloader
            ClassLoader loader = getClassLoader();
            if (loader != null)
            {
                oldWebapploader = loader;
                currentThread = Thread.currentThread();
                oldClassloader = currentThread.getContextClassLoader();
                currentThread.setContextClassLoader(loader);
            }

            stopContext();

            contextDestroyed();

            // retain only durable listeners
            setEventListeners(_durableListeners);
            _durableListeners.clear();

            for (EventListener l : _programmaticListeners)
            {
                removeEventListener(l);
                if (l instanceof ContextScopeListener)
                {
                    try
                    {
                        ((ContextScopeListener)l).exitScope(context, null);
                    }
                    catch (Throwable e)
                    {
                        LOG.warn("Unable to exit scope", e);
                    }
                }
            }
            _programmaticListeners.clear();
        }
        catch (Throwable x)
        {
            multiException = ExceptionUtil.combine(multiException, x);
        }
        finally
        {
            _contextStatus = ContextStatus.NOTSET;
            exitScope(null, lastContext, lastLoader);
            LOG.info("Stopped {}", this);
            // reset the classloader
            if ((oldClassloader == null || (oldClassloader != oldWebapploader)) && currentThread != null)
                currentThread.setContextClassLoader(oldClassloader);

            context.clearAttributes();
        }

        ExceptionUtil.ifExceptionThrow(multiException);

        _objFactory.clear();
        getServletContext().removeAttribute(DecoratedObjectFactory.ATTR);
    }

    protected ServletContextRequest newServletContextRequest(ServletChannel servletChannel,
                                                             Request request,
                                                             Response response,
                                                             String decodedPathInContext,
                                                             MatchedResource<ServletHandler.MappedServlet> matchedResource)
    {
        return new ServletContextRequest(_servletContext, servletChannel, request, response, decodedPathInContext, matchedResource, getSessionHandler());
    }

    @Override
    protected ContextRequest wrapRequest(Request request, Response response)
    {
        String decodedPathInContext;
        MatchedResource<ServletHandler.MappedServlet> matchedResource;

        // Need to ask directly to the Context for the pathInContext, rather than using
        // Request.getPathInContext(), as the request is not yet wrapped in this Context.
        decodedPathInContext = URIUtil.decodePath(getContext().getPathInContext(request.getHttpURI().getCanonicalPath()));
        matchedResource = _servletHandler.getMatchedServlet(decodedPathInContext);


        if (matchedResource == null)
            return wrapNoServlet(request, response);
        ServletHandler.MappedServlet mappedServlet = matchedResource.getResource();
        if (mappedServlet == null)
            return wrapNoServlet(request, response);

        // Get a servlet request, possibly from a cached version in the channel attributes.
        Attributes cache = request.getComponents().getCache();
        Object cachedChannel = cache.getAttribute(ServletChannel.class.getName());
        ServletChannel servletChannel;
        if (cachedChannel instanceof ServletChannel sc && sc.getContext() == getContext() && !sc.isAborted())
        {
            servletChannel = sc;
        }
        else
        {
            servletChannel = new ServletChannel(this, request);
            cache.setAttribute(ServletChannel.class.getName(), servletChannel);
        }

        ServletContextRequest servletContextRequest = newServletContextRequest(servletChannel, request, response, decodedPathInContext, matchedResource);
        servletChannel.associate(servletContextRequest);
        Request.addCompletionListener(request, servletChannel::recycle);
        return servletContextRequest;
    }

    private ContextRequest wrapNoServlet(Request request, Response response)
    {
        Handler next = getServletHandler().getHandler();
        if (next == null)
            return null;
        return super.wrapRequest(request, response);
    }

    @Override
    protected ContextResponse wrapResponse(ContextRequest request, Response response)
    {
        if (request instanceof ServletContextRequest servletContextRequest)
            return servletContextRequest.getServletContextResponse();
        return super.wrapResponse(request, response);
    }

    @Override
    protected boolean handleByContextHandler(String pathInContext, ContextRequest request, Response response, Callback callback)
    {
        boolean initialDispatch = request instanceof ServletContextRequest;
        if (initialDispatch && isProtectedTarget(pathInContext))
        {
            Response.writeError(request, response, callback, HttpServletResponse.SC_NOT_FOUND, null);
            return true;
        }

        return super.handleByContextHandler(pathInContext, request, response, callback);
    }

    @Override
    protected void notifyEnterScope(Request request)
    {
        super.notifyEnterScope(request);

        ServletContextRequest scopedRequest = Request.as(request, ServletContextRequest.class);
        if (!_contextListeners.isEmpty())
        {
            for (ServletContextScopeListener listener : _contextListeners)
            {
                try
                {
                    listener.enterScope(getContext(), scopedRequest);
                }
                catch (Throwable e)
                {
                    LOG.warn("Unable to enter scope", e);
                }
            }
        }
    }

    @Override
    protected void notifyExitScope(Request request)
    {
        ServletContextRequest scopedRequest = Request.as(request, ServletContextRequest.class);
        if (!_contextListeners.isEmpty())
        {
            for (int i = _contextListeners.size(); i-- > 0; )
            {
                try
                {
                    _contextListeners.get(i).exitScope(getContext(), scopedRequest);
                }
                catch (Throwable e)
                {
                    LOG.warn("Unable to exit scope", e);
                }
            }
        }

        super.notifyExitScope(request);
    }

    /**
     * Get the defaultSecurityHandlerClass.
     *
     * @return the defaultSecurityHandlerClass
     */
    public Class<? extends SecurityHandler> getDefaultSecurityHandlerClass()
    {
        return _defaultSecurityHandlerClass;
    }

    /**
     * Set the defaultSecurityHandlerClass.
     *
     * @param defaultSecurityHandlerClass the defaultSecurityHandlerClass to set
     */
    public void setDefaultSecurityHandlerClass(Class<? extends SecurityHandler> defaultSecurityHandlerClass)
    {
        _defaultSecurityHandlerClass = defaultSecurityHandlerClass;
    }

    protected SessionHandler newSessionHandler()
    {
        return new SessionHandler();
    }

    protected SecurityHandler newSecurityHandler()
    {
        try
        {
            return getDefaultSecurityHandlerClass().getDeclaredConstructor().newInstance();
        }
        catch (Exception e)
        {
            throw new IllegalStateException(e);
        }
    }

    protected ServletHandler newServletHandler()
    {
        return new ServletHandler();
    }

    /**
     * Finish constructing handlers and link them together.
     */
    protected void startContext() throws Exception
    {
        for (ServletContainerInitializerCaller  sci : getBeans(ServletContainerInitializerCaller.class))
        {
            if (sci.isStopped())
            {
                sci.start();
                if (isAuto(sci))
                    manage(sci);
            }
        }

        if (_servletHandler != null)
        {
            //Ensure listener instances are created, added to ContextHandler
            if (_servletHandler.getListeners() != null)
            {
                for (ListenerHolder holder : _servletHandler.getListeners())
                {
                    holder.start();
                }
            }
        }

        _startListeners = true;
        String managedAttributes = _initParams.get(MANAGED_ATTRIBUTES);
        if (managedAttributes != null)
            addEventListener(new ManagedAttributeListener(this, StringUtil.csvSplit(managedAttributes)));

        super.doStart();

        // OK to Initialize servlet handler now that all relevant object trees have been started
        if (_servletHandler != null)
            _servletHandler.initialize();
    }

    protected void stopContext() throws Exception
    {
        _startListeners = false;

        // stop all the handler hierarchy
        super.doStop();
    }

    /**
     * @return Returns the securityHandler.
     */
    @ManagedAttribute(value = "context security handler", readonly = true)
    public SecurityHandler getSecurityHandler()
    {
        if (_securityHandler == null && (_options & SECURITY) != 0 && !isStarted())
            _securityHandler = newSecurityHandler();

        return _securityHandler;
    }

    /**
     * @return Returns the servletHandler.
     */
    @ManagedAttribute(value = "context servlet handler", readonly = true)
    public ServletHandler getServletHandler()
    {
        if (_servletHandler == null && !isStarted())
            _servletHandler = newServletHandler();
        return _servletHandler;
    }

    /**
     * @return Returns the sessionHandler.
     */
    @ManagedAttribute(value = "context session handler", readonly = true)
    public SessionHandler getSessionHandler()
    {
        if (_sessionHandler == null && (_options & SESSIONS) != 0 && !isStarted())
            _sessionHandler = newSessionHandler();
        return _sessionHandler;
    }

    /**
     * Convenience method to add a servlet.
     *
     * @param className the servlet class name
     * @param pathSpec the path spec to map servlet to
     * @return the ServletHolder for the added servlet
     */
    public ServletHolder addServlet(String className, String pathSpec)
    {
        return getServletHandler().addServletWithMapping(className, pathSpec);
    }

    /**
     * Convenience method to add a servlet.
     *
     * @param servlet the servlet class
     * @param pathSpec the path spec to map servlet to
     * @return the ServletHolder for the added servlet
     */
    public ServletHolder addServlet(Class<? extends Servlet> servlet, String pathSpec)
    {
        return getServletHandler().addServletWithMapping(servlet, pathSpec);
    }

    /**
     * Convenience method to add a servlet.
     *
     * @param servlet the servlet holder
     * @param pathSpec the path spec
     */
    public void addServlet(ServletHolder servlet, String pathSpec)
    {
        getServletHandler().addServletWithMapping(servlet, pathSpec);
    }

    /**
     * Convenience method to add a servlet.
     *
     * @param servlet the servlet instance
     * @param pathSpec the path spec
     * @return the ServletHolder for the added servlet
     */
    public ServletHolder addServlet(HttpServlet servlet, String pathSpec)
    {
        ServletHolder servletHolder = new ServletHolder(servlet);
        getServletHandler().addServletWithMapping(servletHolder, pathSpec);
        return servletHolder;
    }

    /**
     * Convenience method to add a filter
     *
     * @param holder the filter holder
     * @param pathSpec the path spec
     * @param dispatches the dispatcher types for this filter
     */
    public void addFilter(FilterHolder holder, String pathSpec, EnumSet<DispatcherType> dispatches)
    {
        getServletHandler().addFilterWithMapping(holder, pathSpec, dispatches);
    }

    /**
     * Convenience method to add a filter
     *
     * @param filterClass the filter class
     * @param pathSpec the path spec
     * @param dispatches the dispatcher types for this filter
     * @return the FilterHolder that was created
     */
    public FilterHolder addFilter(Class<? extends Filter> filterClass, String pathSpec, EnumSet<DispatcherType> dispatches)
    {
        return getServletHandler().addFilterWithMapping(filterClass, pathSpec, dispatches);
    }

    /**
     * Convenience method to add a filter
     *
     * @param filterClass the filter class name
     * @param pathSpec the path spec
     * @param dispatches the dispatcher types for this filter
     * @return the FilterHolder that was created
     */
    public FilterHolder addFilter(String filterClass, String pathSpec, EnumSet<DispatcherType> dispatches)
    {
        return getServletHandler().addFilterWithMapping(filterClass, pathSpec, dispatches);
    }

    /**
     * Convenience method to add a servlet.
     *
     * @param filter the filter instance
     * @param pathSpec the path spec
     * @param dispatches the dispatcher types for this filter
     * @return the FilterHolder that was created
     */
    public FilterHolder addFilter(Filter filter, String pathSpec, EnumSet<DispatcherType> dispatches)
    {
        FilterHolder filterHolder = new FilterHolder(filter);
        getServletHandler().addFilterWithMapping(filterHolder, pathSpec, dispatches);
        return filterHolder;
    }

    /**
     * Convenience method to programmatically add a {@link ServletContainerInitializer}.
     * @param sci the ServletContainerInitializer to register.
     * @return the ServletContainerInitializerHolder that was created
     */
    public ServletContainerInitializerHolder addServletContainerInitializer(ServletContainerInitializer sci)
    {
        if (!isStopped())
            throw new IllegalStateException("ServletContainerInitializers should be added before starting");

        ServletContainerInitializerHolder holder = new ServletContainerInitializerHolder(sci);
        addServletContainerInitializer(holder);
        return holder;
    }

    /**
     * Convenience method to programmatically add a {@link ServletContainerInitializer}.
     * @param sci the ServletContainerInitializer to register.
     * @param classes the Set of application classes.
     * @return the ServletContainerInitializerHolder that was created
     */
    public ServletContainerInitializerHolder addServletContainerInitializer(ServletContainerInitializer sci, Class<?>... classes)
    {
        if (!isStopped())
            throw new IllegalStateException("ServletContainerInitializers should be added before starting");

        ServletContainerInitializerHolder holder = new ServletContainerInitializerHolder(sci, classes);
        addServletContainerInitializer(holder);
        return holder;
    }
    
    /**
     * Convenience method to programmatically add a list of {@link ServletContainerInitializer}.
     * The initializers are guaranteed to be called in the order they are passed into this method.
     * @param sciHolders the ServletContainerInitializerHolders
     */
    public void addServletContainerInitializer(ServletContainerInitializerHolder... sciHolders)
    {
        ServletContainerInitializerStarter starter = getBean(ServletContainerInitializerStarter.class);
        if (starter == null)
        {
            //add the starter as bean which will start when the context is started
            //NOTE: do not use addManaged(starter) because this will start the
            //starter immediately, which  may not be before we have parsed web.xml
            starter = new ServletContainerInitializerStarter();
            addBean(starter, true);
        }
        starter.addServletContainerInitializerHolders(sciHolders);
    }

    /**
     * notification that a ServletRegistration has been created so we can track the annotations
     *
     * @param holder new holder created through the api.
     * @return the ServletRegistration.Dynamic
     */
    protected ServletRegistration.Dynamic dynamicHolderAdded(ServletHolder holder)
    {
        return holder.getRegistration();
    }

    /**
     * delegate for ServletContext.declareRole method
     *
     * @param roleNames role names to add
     */
    protected void addRoles(String... roleNames)
    {
        //Get a reference to the SecurityHandler, which must be ConstraintAware
        if (_securityHandler != null && _securityHandler instanceof ConstraintAware)
        {
            HashSet<String> union = new HashSet<>();
            Set<String> existing = ((ConstraintAware)_securityHandler).getKnownRoles();
            if (existing != null)
                union.addAll(existing);
            union.addAll(Arrays.asList(roleNames));
            ((ConstraintSecurityHandler)_securityHandler).setRoles(union);
        }
    }

    /**
     * Delegate for ServletRegistration.Dynamic.setServletSecurity method
     *
     * @param registration ServletRegistration.Dynamic instance that setServletSecurity was called on
     * @param servletSecurityElement new security info
     * @return the set of exact URL mappings currently associated with the registration that are also present in the web.xml
     * security constraints and thus will be unaffected by this call.
     */
    public Set<String> setServletSecurity(ServletRegistration.Dynamic registration, ServletSecurityElement servletSecurityElement)
    {
        //Default implementation is to just accept them all. If using a webapp, then this behaviour is overridden in WebAppContext.setServletSecurity       
        java.util.Collection<String> pathSpecs = registration.getMappings();
        if (pathSpecs != null)
        {
            for (String pathSpec : pathSpecs)
            {
                List<ConstraintMapping> mappings = ConstraintSecurityHandler.createConstraintsWithMappingsForPath(registration.getName(), pathSpec, servletSecurityElement);
                for (ConstraintMapping m : mappings)
                {
                    ((ConstraintAware)getSecurityHandler()).addConstraintMapping(m);
                }
            }
        }
        return Collections.emptySet();
    }

    public void callContextInitialized(ServletContextListener l, ServletContextEvent e)
    {
        try
        {
            //toggle state of the dynamic API so that the listener cannot use it
            if (isProgrammaticListener(l))
                getContext().getServletContext().setEnabled(false);

            if (getServer().isDryRun())
                return;

            if (LOG.isDebugEnabled())
                LOG.debug("contextInitialized: {}->{}", e, l);
            l.contextInitialized(e);
        }
        finally
        {
            //untoggle the state of the dynamic API
            getContext().getServletContext().setEnabled(true);
        }
    }

    public void callContextDestroyed(ServletContextListener l, ServletContextEvent e)
    {
        if (getServer().isDryRun())
            return;

        if (LOG.isDebugEnabled())
            LOG.debug("contextDestroyed: {}->{}", e, l);
        l.contextDestroyed(e);
    }

    private void replaceHandler(Singleton handler, Singleton replacement)
    {
        if (isStarted())
            throw new IllegalStateException("STARTED");

        Handler next = null;
        if (handler != null)
        {
            next = handler.getHandler();
            handler.setHandler((Handler)null);

            Singleton wrapper = this;
            while (wrapper != null)
            {
                if (wrapper.getHandler() == handler)
                {
                    doSetHandler(wrapper, replacement);
                    break;
                }

                wrapper = (wrapper.getHandler() instanceof Singleton wrapped) ? wrapped : null;
            }
        }

        if (next != null && replacement.getHandler() == null)
            replacement.setHandler(next);
    }

    /**
     * @param sessionHandler The sessionHandler to set.
     */
    public void setSessionHandler(SessionHandler sessionHandler)
    {
        replaceHandler(_sessionHandler, sessionHandler);
        _sessionHandler = sessionHandler;
        relinkHandlers();
    }

    /**
     * @param securityHandler The {@link SecurityHandler} to set on this context.
     */
    public void setSecurityHandler(SecurityHandler securityHandler)
    {
        replaceHandler(_securityHandler, securityHandler);
        _securityHandler = securityHandler;
        relinkHandlers();
    }

    /**
     * @param servletHandler The servletHandler to set.
     */
    public void setServletHandler(ServletHandler servletHandler)
    {
        replaceHandler(_servletHandler, servletHandler);
        _servletHandler = servletHandler;
        relinkHandlers();
    }

    /**
     * Insert a HandlerWrapper before the first Session, Security or ServletHandler
     * but after any other HandlerWrappers.
     */
    @Override
    public void insertHandler(Singleton handler)
    {
        if (handler instanceof SessionHandler)
            setSessionHandler((SessionHandler)handler);
        else if (handler instanceof SecurityHandler)
            setSecurityHandler((SecurityHandler)handler);
        else if (handler instanceof ServletHandler)
            setServletHandler((ServletHandler)handler);
        else
        {
            // We cannot call super.insertHandler here, because it uses this.setHandler
            // which sets the servletHandlers next handler.
            // This is the same insert code, but uses super.setHandler, which sets this
            // handler's next handler.
            Singleton tail = handler.getTail();
            if (tail.getHandler() != null)
                throw new IllegalArgumentException("bad tail of inserted wrapper chain");
            tail.setHandler(getHandler());
            super.setHandler(handler);
            relinkHandlers();
        }
    }

    /**
     * The DecoratedObjectFactory for use by IoC containers (weld / spring / etc)
     *
     * @return The DecoratedObjectFactory
     */
    public DecoratedObjectFactory getObjectFactory()
    {
        return _objFactory;
    }

    void destroyServlet(Servlet servlet)
    {
        getContext().destroy(servlet);
    }

    void destroyFilter(Filter filter)
    {
        getContext().destroy(filter);
    }

    void destroyListener(EventListener listener)
    {
        getContext().destroy(listener);
    }

    private static Object getSecurityManager()
    {
        return SecurityUtils.getSecurityManager();
    }

    public static class JspPropertyGroup implements JspPropertyGroupDescriptor
    {
        private final List<String> _urlPatterns = new ArrayList<>();
        private String _elIgnored;
        private String _pageEncoding;
        private String _scriptingInvalid;
        private String _isXml;
        private final List<String> _includePreludes = new ArrayList<>();
        private final List<String> _includeCodas = new ArrayList<>();
        private String _deferredSyntaxAllowedAsLiteral;
        private String _trimDirectiveWhitespaces;
        private String _defaultContentType;
        private String _buffer;
        private String _errorOnUndeclaredNamespace;
        private String _errorOnELNotFound;

        @Override
        public java.util.Collection<String> getUrlPatterns()
        {
            return new ArrayList<>(_urlPatterns); // spec says must be a copy
        }

        public void addUrlPattern(String s)
        {
            if (!_urlPatterns.contains(s))
                _urlPatterns.add(s);
        }

        @Override
        public String getElIgnored()
        {
            return _elIgnored;
        }

        @Override
        public String getErrorOnELNotFound()
        {
            return _errorOnELNotFound;
        }

        public void setElIgnored(String s)
        {
            _elIgnored = s;
        }

        @Override
        public String getPageEncoding()
        {
            return _pageEncoding;
        }

        public void setPageEncoding(String pageEncoding)
        {
            _pageEncoding = pageEncoding;
        }

        public void setScriptingInvalid(String scriptingInvalid)
        {
            _scriptingInvalid = scriptingInvalid;
        }

        public void setIsXml(String isXml)
        {
            _isXml = isXml;
        }

        public void setDeferredSyntaxAllowedAsLiteral(String deferredSyntaxAllowedAsLiteral)
        {
            _deferredSyntaxAllowedAsLiteral = deferredSyntaxAllowedAsLiteral;
        }

        public void setTrimDirectiveWhitespaces(String trimDirectiveWhitespaces)
        {
            _trimDirectiveWhitespaces = trimDirectiveWhitespaces;
        }

        public void setDefaultContentType(String defaultContentType)
        {
            _defaultContentType = defaultContentType;
        }

        public void setBuffer(String buffer)
        {
            _buffer = buffer;
        }

        public void setErrorOnUndeclaredNamespace(String errorOnUndeclaredNamespace)
        {
            _errorOnUndeclaredNamespace = errorOnUndeclaredNamespace;
        }

        public void setErrorOnELNotFound(String errorOnELNotFound)
        {
            _errorOnELNotFound = errorOnELNotFound;
        }

        @Override
        public String getScriptingInvalid()
        {
            return _scriptingInvalid;
        }

        @Override
        public String getIsXml()
        {
            return _isXml;
        }

        @Override
        public java.util.Collection<String> getIncludePreludes()
        {
            return new ArrayList<>(_includePreludes); //must be a copy
        }

        public void addIncludePrelude(String prelude)
        {
            if (!_includePreludes.contains(prelude))
                _includePreludes.add(prelude);
        }

        @Override
        public java.util.Collection<String> getIncludeCodas()
        {
            return new ArrayList<>(_includeCodas); //must be a copy
        }

        public void addIncludeCoda(String coda)
        {
            if (!_includeCodas.contains(coda))
                _includeCodas.add(coda);
        }

        @Override
        public String getDeferredSyntaxAllowedAsLiteral()
        {
            return _deferredSyntaxAllowedAsLiteral;
        }

        @Override
        public String getTrimDirectiveWhitespaces()
        {
            return _trimDirectiveWhitespaces;
        }

        @Override
        public String getDefaultContentType()
        {
            return _defaultContentType;
        }

        @Override
        public String getBuffer()
        {
            return _buffer;
        }

        @Override
        public String getErrorOnUndeclaredNamespace()
        {
            return _errorOnUndeclaredNamespace;
        }

        @Override
        public String toString()
        {
            StringBuilder sb = new StringBuilder();
            sb.append("JspPropertyGroupDescriptor:");
            sb.append(" error-on-el-not-found=").append(_errorOnELNotFound);
            sb.append(" el-ignored=").append(_elIgnored);
            sb.append(" is-xml=").append(_isXml);
            sb.append(" page-encoding=").append(_pageEncoding);
            sb.append(" scripting-invalid=").append(_scriptingInvalid);
            sb.append(" deferred-syntax-allowed-as-literal=").append(_deferredSyntaxAllowedAsLiteral);
            sb.append(" trim-directive-whitespaces").append(_trimDirectiveWhitespaces);
            sb.append(" default-content-type=").append(_defaultContentType);
            sb.append(" buffer=").append(_buffer);
            sb.append(" error-on-undeclared-namespace=").append(_errorOnUndeclaredNamespace);
            for (String prelude : _includePreludes)
            {
                sb.append(" include-prelude=").append(prelude);
            }
            for (String coda : _includeCodas)
            {
                sb.append(" include-coda=").append(coda);
            }
            return sb.toString();
        }
    }

    public static class TagLib implements TaglibDescriptor
    {
        private String _uri;
        private String _location;

        @Override
        public String getTaglibURI()
        {
            return _uri;
        }

        public void setTaglibURI(String uri)
        {
            _uri = uri;
        }

        @Override
        public String getTaglibLocation()
        {
            return _location;
        }

        public void setTaglibLocation(String location)
        {
            _location = location;
        }

        @Override
        public String toString()
        {
            return ("TagLibDescriptor: taglib-uri=" + _uri + " location=" + _location);
        }
    }

    public static class JspConfig implements JspConfigDescriptor
    {
        private final List<TaglibDescriptor> _taglibs = new ArrayList<>();
        private final List<JspPropertyGroupDescriptor> _jspPropertyGroups = new ArrayList<>();

        public JspConfig()
        {
        }

        @Override
        public java.util.Collection<TaglibDescriptor> getTaglibs()
        {
            return new ArrayList<>(_taglibs);
        }

        public void addTaglibDescriptor(TaglibDescriptor d)
        {
            _taglibs.add(d);
        }

        @Override
        public java.util.Collection<JspPropertyGroupDescriptor> getJspPropertyGroups()
        {
            return new ArrayList<>(_jspPropertyGroups);
        }

        public void addJspPropertyGroup(JspPropertyGroupDescriptor g)
        {
            _jspPropertyGroups.add(g);
        }

        @Override
        public String toString()
        {
            StringBuilder sb = new StringBuilder();
            sb.append("JspConfigDescriptor: \n");
            for (TaglibDescriptor taglib : _taglibs)
            {
                sb.append(taglib).append("\n");
            }
            for (JspPropertyGroupDescriptor jpg : _jspPropertyGroups)
            {
                sb.append(jpg).append("\n");
            }
            return sb.toString();
        }
    }

    public class ServletScopedContext extends ScopedContext
    {
        public ServletContextApi getServletContext()
        {
            return _servletContext;
        }

        public ServletContextHandler getServletContextHandler()
        {
            return ServletContextHandler.this;
        }

        @Override
        protected DecoratedObjectFactory getDecoratedObjectFactory()
        {
            return _objFactory;
        }

        public <T> T createInstance(BaseHolder<T> holder) throws ServletException
        {
            try
            {
                //set a thread local
                DecoratedObjectFactory.associateInfo(holder);
                try
                {
                    T t = holder.getHeldClass().getDeclaredConstructor().newInstance();
                    return decorate(t);
                }
                catch (Exception e)
                {
                    throw new ServletException(e);
                }
            }
            finally
            {
                //unset the thread local
                DecoratedObjectFactory.disassociateInfo();
            }
        }

        public <T extends Filter> void destroyFilter(T f)
        {
            _objFactory.destroy(f);
        }

        public <T extends Servlet> void destroyServlet(T s)
        {
            _objFactory.destroy(s);
        }

        public void setExtendedListenerTypes(boolean b)
        {
            _servletContext.setExtendedListenerTypes(b);
        }
    }

    public class ServletContextApi implements jakarta.servlet.ServletContext
    {
        public static final int SERVLET_MAJOR_VERSION = 6;
        public static final int SERVLET_MINOR_VERSION = 0;

        private int _effectiveMajorVersion = SERVLET_MAJOR_VERSION;
        private int _effectiveMinorVersion = SERVLET_MINOR_VERSION;
        protected boolean _enabled = true; // whether or not the dynamic API is enabled for callers
        protected boolean _extendedListenerTypes = false;

        public ServletContextApi()
        {
        }

        @Override
        public String getServerInfo()
        {
            return getServer().getServerInfo();
        }

        @Override
        public int getMajorVersion()
        {
            return SERVLET_MAJOR_VERSION;
        }

        @Override
        public int getMinorVersion()
        {
            return SERVLET_MINOR_VERSION;
        }

        @Override
        public int getEffectiveMajorVersion()
        {
            return _effectiveMajorVersion;
        }

        @Override
        public int getEffectiveMinorVersion()
        {
            return _effectiveMinorVersion;
        }

        public void setEffectiveMajorVersion(int v)
        {
            _effectiveMajorVersion = v;
        }

        public void setEffectiveMinorVersion(int v)
        {
            _effectiveMinorVersion = v;
        }

        public ServletScopedContext getContext()
        {
            return ServletContextHandler.this.getContext();
        }

        @Override
        public RequestDispatcher getNamedDispatcher(String name)
        {
            ServletContextHandler context = ServletContextHandler.this;
            if (_servletHandler == null)
                return null;
            ServletHolder holder = _servletHandler.getServlet(name);
            if (holder == null || !holder.isEnabled())
                return null;
            return new Dispatcher(context, name);
        }

        private void checkDynamic(String name)
        {
            if (isStarted())
                throw new IllegalStateException();
            
            if (ServletContextHandler.this.getServletHandler().isInitialized())
                throw new IllegalStateException();

            if (StringUtil.isBlank(name))
                throw new IllegalArgumentException("Missing name");

            if (!_enabled)
                throw new UnsupportedOperationException();
        }

        /**
         * @since servlet-api-3.0
         */
        @Override
        public FilterRegistration.Dynamic addFilter(String filterName, Class<? extends Filter> filterClass)
        {
            checkDynamic(filterName);

            final ServletHandler handler = ServletContextHandler.this.getServletHandler();
            FilterHolder holder = handler.getFilter(filterName);
            if (holder == null)
            {
                //new filter
                holder = handler.newFilterHolder(Source.JAKARTA_API);
                holder.setName(filterName);
                holder.setHeldClass(filterClass);
                handler.addFilter(holder);
                return holder.getRegistration();
            }
            if (holder.getClassName() == null && holder.getHeldClass() == null)
            {
                //preliminary filter registration completion
                holder.setHeldClass(filterClass);
                return holder.getRegistration();
            }
            else
                return null; //existing filter
        }

        /**
         * @since servlet-api-3.0
         */
        @Override
        public FilterRegistration.Dynamic addFilter(String filterName, String className)
        {
            checkDynamic(filterName);

            final ServletHandler handler = ServletContextHandler.this.getServletHandler();
            FilterHolder holder = handler.getFilter(filterName);
            if (holder == null)
            {
                //new filter
                holder = handler.newFilterHolder(Source.JAKARTA_API);
                holder.setName(filterName);
                holder.setClassName(className);
                handler.addFilter(holder);
                return holder.getRegistration();
            }
            if (holder.getClassName() == null && holder.getHeldClass() == null)
            {
                //preliminary filter registration completion
                holder.setClassName(className);
                return holder.getRegistration();
            }
            else
                return null; //existing filter
        }

        /**
         * @since servlet-api-3.0
         */
        @Override
        public FilterRegistration.Dynamic addFilter(String filterName, Filter filter)
        {
            checkDynamic(filterName);

            final ServletHandler handler = ServletContextHandler.this.getServletHandler();
            FilterHolder holder = handler.getFilter(filterName);
            if (holder == null)
            {
                //new filter
                holder = handler.newFilterHolder(Source.JAKARTA_API);
                holder.setName(filterName);
                holder.setFilter(filter);
                handler.addFilter(holder);
                return holder.getRegistration();
            }

            if (holder.getClassName() == null && holder.getHeldClass() == null)
            {
                //preliminary filter registration completion
                holder.setFilter(filter);
                return holder.getRegistration();
            }
            else
                return null; //existing filter
        }

        /**
         * @since servlet-api-3.0
         */
        @Override
        public ServletRegistration.Dynamic addServlet(String servletName, Class<? extends Servlet> servletClass)
        {
            checkDynamic(servletName);

            final ServletHandler handler = ServletContextHandler.this.getServletHandler();
            ServletHolder holder = handler.getServlet(servletName);
            if (holder == null)
            {
                //new servlet
                holder = handler.newServletHolder(Source.JAKARTA_API);
                holder.setName(servletName);
                holder.setHeldClass(servletClass);
                handler.addServlet(holder);
                return dynamicHolderAdded(holder);
            }

            //complete a partial registration
            if (holder.getClassName() == null && holder.getHeldClass() == null)
            {
                holder.setHeldClass(servletClass);
                return holder.getRegistration();
            }
            else
                return null; //existing completed registration for servlet name
        }

        /**
         * @since servlet-api-3.0
         */
        @Override
        public ServletRegistration.Dynamic addServlet(String servletName, String className)
        {
            checkDynamic(servletName);

            final ServletHandler handler = ServletContextHandler.this.getServletHandler();
            ServletHolder holder = handler.getServlet(servletName);
            if (holder == null)
            {
                //new servlet
                holder = handler.newServletHolder(Source.JAKARTA_API);
                holder.setName(servletName);
                holder.setClassName(className);
                handler.addServlet(holder);
                return dynamicHolderAdded(holder);
            }

            //complete a partial registration
            if (holder.getClassName() == null && holder.getHeldClass() == null)
            {
                holder.setClassName(className);
                return holder.getRegistration();
            }
            else
                return null; //existing completed registration for servlet name
        }

        /**
         * @since servlet-api-3.0
         */
        @Override
        public ServletRegistration.Dynamic addServlet(String servletName, Servlet servlet)
        {
            checkDynamic(servletName);

            final ServletHandler handler = ServletContextHandler.this.getServletHandler();
            ServletHolder holder = handler.getServlet(servletName);
            if (holder == null)
            {
                holder = handler.newServletHolder(Source.JAKARTA_API);
                holder.setName(servletName);
                holder.setServlet(servlet);
                handler.addServlet(holder);
                return dynamicHolderAdded(holder);
            }

            //complete a partial registration
            if (holder.getClassName() == null && holder.getHeldClass() == null)
            {
                holder.setServlet(servlet);
                return holder.getRegistration();
            }
            else
                return null; //existing completed registration for servlet name
        }
        
        @Override
        public ServletRegistration.Dynamic addJspFile(String servletName, String jspFile)
        {
            checkDynamic(servletName);
            
            final ServletHandler handler = ServletContextHandler.this.getServletHandler();
            ServletHolder holder = handler.getServlet(servletName);
            if (holder == null)
            {
                //new servlet
                holder = handler.newServletHolder(Source.JAKARTA_API);
                holder.setName(servletName);
                holder.setForcedPath(jspFile);
                handler.addServlet(holder);
                return dynamicHolderAdded(holder);
            }
            
            //complete a partial registration
            if (holder.getClassName() == null && holder.getHeldClass() == null && holder.getForcedPath() == null)
            {
                holder.setForcedPath(jspFile);
                return holder.getRegistration();
            }
            else
                return null; //existing completed registration for servlet name
        }

        public String getInitParameter(String name)
        {
            //since servlet spec 4.0
            Objects.requireNonNull(name);
            return ServletContextHandler.this.getInitParameter(name);
        }

        public boolean setInitParameter(String name, String value)
        {
            //since servlet spec 4.0
            Objects.requireNonNull(name);

            if (!isStarting())
                throw new IllegalStateException();

            if (!_enabled)
                throw new UnsupportedOperationException();

            if (ServletContextHandler.this.getInitParameter(name) != null)
                return false;
            ServletContextHandler.this.getInitParams().put(name, value);
            return true;
        }

        public <T> T createInstance(Class<T> clazz) throws ServletException
        {
            try
            {
                return getContext().decorate(clazz.getDeclaredConstructor().newInstance());
            }
            catch (Exception e)
            {
                throw new ServletException(e);
            }
        }

        @Override
        public Set<SessionTrackingMode> getDefaultSessionTrackingModes()
        {
            if (_sessionHandler != null)
                return _sessionHandler.getDefaultSessionTrackingModes();
            return null;
        }

        @Override
        public Set<SessionTrackingMode> getEffectiveSessionTrackingModes()
        {
            if (_sessionHandler != null)
                return _sessionHandler.getEffectiveSessionTrackingModes();
            return null;
        }

        @Override
        public FilterRegistration getFilterRegistration(String filterName)
        {
            if (!_enabled)
                throw new UnsupportedOperationException();

            final FilterHolder holder = ServletContextHandler.this.getServletHandler().getFilter(filterName);
            return (holder == null) ? null : holder.getRegistration();
        }

        @Override
        public Map<String, ? extends FilterRegistration> getFilterRegistrations()
        {
            if (!_enabled)
                throw new UnsupportedOperationException();

            HashMap<String, FilterRegistration> registrations = new HashMap<>();
            ServletHandler handler = ServletContextHandler.this.getServletHandler();
            FilterHolder[] holders = handler.getFilters();
            if (holders != null)
            {
                for (FilterHolder holder : holders)
                {
                    registrations.put(holder.getName(), holder.getRegistration());
                }
            }
            return registrations;
        }

        @Override
        public ServletRegistration getServletRegistration(String servletName)
        {
            if (!_enabled)
                throw new UnsupportedOperationException();

            final ServletHolder holder = ServletContextHandler.this.getServletHandler().getServlet(servletName);
            return (holder == null) ? null : holder.getRegistration();
        }

        @Override
        public Map<String, ? extends ServletRegistration> getServletRegistrations()
        {
            if (!_enabled)
                throw new UnsupportedOperationException();

            HashMap<String, ServletRegistration> registrations = new HashMap<>();
            ServletHandler handler = ServletContextHandler.this.getServletHandler();
            ServletHolder[] holders = handler.getServlets();
            if (holders != null)
            {
                for (ServletHolder holder : holders)
                {
                    registrations.put(holder.getName(), holder.getRegistration());
                }
            }
            return registrations;
        }

        @Override
        public SessionCookieConfig getSessionCookieConfig()
        {
            if (!_enabled)
                throw new UnsupportedOperationException();

            if (_sessionHandler != null)
                return _sessionHandler.getSessionCookieConfig();
            return null;
        }

        @Override
        public void setSessionTrackingModes(Set<SessionTrackingMode> sessionTrackingModes)
        {
            if (!isStarting())
                throw new IllegalStateException();
            if (!_enabled)
                throw new UnsupportedOperationException();

            if (_sessionHandler != null)
                _sessionHandler.setSessionTrackingModes(sessionTrackingModes);
        }

        @Override
        public int getSessionTimeout()
        {
            int timeout = -1;
            if (_sessionHandler != null)
            {
                timeout = _sessionHandler.getMaxInactiveInterval();
            }

            return (int)TimeUnit.SECONDS.toMinutes(timeout);
        }

        @Override
        public void setSessionTimeout(int sessionTimeout)
        {
            if (!isStarting())
                throw new IllegalStateException();
            if (!_enabled)
                throw new UnsupportedOperationException();

            if (_sessionHandler != null)
            {
                long tmp = TimeUnit.MINUTES.toSeconds(sessionTimeout);
                if (tmp > Integer.MAX_VALUE)
                    tmp = Integer.MAX_VALUE;
                if (tmp < Integer.MIN_VALUE)
                    tmp = Integer.MIN_VALUE;
                _sessionHandler.setMaxInactiveInterval((int)tmp);
            }
        }
        
        public <T extends Servlet> T createServlet(Class<T> clazz) throws ServletException
        {
            if (!_enabled)
                throw new UnsupportedOperationException();
            try
            {
                return createInstance(clazz);
            }
            catch (Exception e)
            {
                throw new ServletException(e);
            }
        }

        public <T extends Filter> T createFilter(Class<T> clazz) throws ServletException
        {
            if (!_enabled)
                throw new UnsupportedOperationException();
            try
            {
                return createInstance(clazz);
            }
            catch (Exception e)
            {
                throw new ServletException(e);
            }
        }
        
        public <T extends EventListener> T createListener(Class<T> clazz) throws ServletException
        {
            if (!_enabled)
                throw new UnsupportedOperationException();
            try
            {
                checkListener(clazz);
            }
            catch (IllegalArgumentException e)
            {
                //Bizarrely, according to the spec, it is NOT an error to create an instance of
                //a ServletContextListener from inside a ServletContextListener, but it IS an error
                //to call addListener with one!
                if (!ServletContextListener.class.isAssignableFrom(clazz))
                    throw e;
            }
            try
            {
                return createInstance(clazz);
            }
            catch (Exception e)
            {
                throw new ServletException(e);
            }
        }

        public void addListener(String className)
        {
            if (!isStarting())
                throw new IllegalStateException();
            if (!_enabled)
                throw new UnsupportedOperationException();

            try
            {
                ClassLoader classLoader = ServletContextHandler.this.getClassLoader();
                @SuppressWarnings({"unchecked", "rawtypes"})
                Class<? extends EventListener> clazz = classLoader == null ? Loader.loadClass(className) : (Class)classLoader.loadClass(className);
                if (!_enabled)
                    throw new UnsupportedOperationException();

                try
                {
                    EventListener result;
                    try
                    {
                        result = clazz.getDeclaredConstructor().newInstance();
                    }
                    catch (Exception e)
                    {
                        throw new ServletException(e);
                    }
                    EventListener el = result;
                    addListener(el);
                }
                catch (ServletException e)
                {
                    throw new IllegalArgumentException(e);
                }
            }
            catch (ClassNotFoundException e)
            {
                throw new IllegalArgumentException(e);
            }
        }

        @Override
        public <T extends EventListener> void addListener(T t)
        {
            if (!isStarting())
                throw new IllegalStateException();
            if (!_enabled)
                throw new UnsupportedOperationException();

            checkListener(t.getClass());

            ListenerHolder holder = getServletHandler().newListenerHolder(Source.JAKARTA_API);
            holder.setListener(t);
            addProgrammaticListener(t);
            getServletHandler().addListener(holder);
            if (_startListeners)
            {
                try
                {
                    holder.start();   
                }
                catch (Exception e)
                {
                    throw new IllegalStateException(e);
                }
            }
        }

        public void addListener(Class<? extends EventListener> listenerClass)
        {
            if (!isStarting())
                throw new IllegalStateException();
            if (!_enabled)
                throw new UnsupportedOperationException();

            try
            {
                EventListener result;
                try
                {
                    result = listenerClass.getDeclaredConstructor().newInstance();
                }
                catch (Exception e)
                {
                    throw new ServletException(e);
                }
                EventListener el = result;
                addListener(el);
            }
            catch (ServletException e)
            {
                throw new IllegalArgumentException(e);
            }
        }

        @Override
        public JspConfigDescriptor getJspConfigDescriptor()
        {
            return _jspConfig;
        }

        public void setJspConfigDescriptor(JspConfigDescriptor d)
        {
            _jspConfig = d;
        }

        @Override
        public void declareRoles(String... roleNames)
        {
            if (!isStarting())
                throw new IllegalStateException();
            if (!_enabled)
                throw new UnsupportedOperationException();
            addRoles(roleNames);
        }

        @Override
        public String getRequestCharacterEncoding()
        {
            return getDefaultRequestCharacterEncoding();
        }

        @Override
        public void setRequestCharacterEncoding(String encoding)
        {
            if (!isStarting())
                throw new IllegalStateException();
            
            setDefaultRequestCharacterEncoding(encoding);
        }

        @Override
        public String getResponseCharacterEncoding()
        {
            return getDefaultResponseCharacterEncoding();
        }

        @Override
        public void setResponseCharacterEncoding(String encoding)
        {
            if (!isStarting())
                throw new IllegalStateException();
            
            setDefaultResponseCharacterEncoding(encoding);
        }

        public ContextHandler getContextHandler()
        {
            return ServletContextHandler.this;
        }

        @Override
        public jakarta.servlet.ServletContext getContext(String path)
        {
            ContextHandler context = getContextHandler().getCrossContextHandler(path);
            if (context == null)
                return null;
            if (context == ServletContextHandler.this)
                return this;
            return new CrossContextServletContext(ServletContextHandler.this, context.getContext());
        }

        @Override
        public String getMimeType(String file)
        {
            return getContext().getMimeTypes().getMimeByExtension(file);
        }

        @Override
        public RequestDispatcher getRequestDispatcher(String uriInContext)
        {
            // uriInContext is encoded, potentially with query.
            if (uriInContext == null)
                return null;

            if (!uriInContext.startsWith("/"))
                return null;

            try
            {
                String contextPath = getContextPath();
                // uriInContext is canonicalized by HttpURI.
                HttpURI.Mutable uri = HttpURI.build(uriInContext);
                String encodedPathInContext = uri.getCanonicalPath();
                if (StringUtil.isEmpty(encodedPathInContext))
                    return null;

                if (!StringUtil.isEmpty(contextPath))
                {
                    uri.path(URIUtil.addPaths(contextPath, uri.getPath()));
                    encodedPathInContext = uri.getCanonicalPath().substring(contextPath.length());
                }
                return new Dispatcher(ServletContextHandler.this, uri, URIUtil.decodePath(encodedPathInContext));
            }
            catch (Exception e)
            {
                LOG.trace("IGNORED", e);
            }
            return null;
        }

        @Override
        public String getRealPath(String path)
        {
            // This is an API call from the application which may pass non-normalized paths.
            // Thus, we normalize here, to avoid the enforcement of normalized paths in
            // ServletContextHandler.this.getResource(path).
            path = URIUtil.normalizePath(path);
            if (path == null)
                return null;
            if (path.length() == 0)
                path = "/";
            else if (path.charAt(0) != '/')
                path = "/" + path;

            try
            {
                Resource resource = ServletContextHandler.this.getResource(path);
                if (resource == null)
                    return null;

                for (Resource r : resource)
                {
                    // return first
                    if (Resources.exists(r))
                    {
                        Path resourcePath = r.getPath();
                        if (resourcePath != null)
                        {
                            String realPath = resourcePath.normalize().toString();
                            if (Files.isDirectory(resourcePath))
                                realPath = realPath + "/";
                            return realPath;
                        }
                    }
                }

                // A Resource was returned, but did not exist
                return null;
            }
            catch (Exception e)
            {
                LOG.trace("IGNORED", e);
            }

            return null;
        }

        @Override
        public URL getResource(String path) throws MalformedURLException
        {
            // This is an API call from the application which may pass non-normalized paths.
            // Thus, we normalize here, to avoid the enforcement of normalized paths in
            // ServletContextHandler.this.getResource(path).
            path = URIUtil.normalizePath(path);
            if (path == null)
                return null;

            // Assumption is that the resource base has been properly setup.
            // Spec requirement is that the WAR file is interrogated first.
            // If a WAR file is mounted, or is extracted to a temp directory,
            // then the first entry of the resource base must be the WAR file.
            Resource resource = ServletContextHandler.this.getResource(path);
            if (resource == null)
                return null;

            for (Resource r: resource)
            {
                // return first
                if (Resources.exists(r))
                    return r.getURI().toURL();
            }

            // A Resource was returned, but did not exist
            return null;
        }

        @Override
        public InputStream getResourceAsStream(String path)
        {
            try
            {
                URL url = getResource(path);
                if (url == null)
                    return null;
                Resource r = ResourceFactory.of(ServletContextHandler.this).newResource(url);
                // Cannot serve directories as an InputStream
                if (r.isDirectory())
                    return null;
                return IOResources.asInputStream(r);
            }
            catch (Exception e)
            {
                LOG.trace("IGNORED", e);
                return null;
            }
        }

        @Override
        public Set<String> getResourcePaths(String path)
        {
            // This is an API call from the application which may pass non-normalized paths.
            // Thus, we normalize here, to avoid the enforcement of normalized paths in
            // ServletContextHandler.this.getResource(path).
            path = URIUtil.normalizePath(path);
            if (path == null)
                return null;
            return ServletContextHandler.this.getResourcePaths(path);
        }

        @Override
        public void log(String msg)
        {
            getLogger().info(msg);
        }

        @Override
        public void log(String message, Throwable throwable)
        {
            if (throwable == null)
                getLogger().warn(message);
            else
                getLogger().warn(message, throwable);
        }

        @Override
        public Enumeration<String> getInitParameterNames()
        {
            return ServletContextHandler.this.getInitParameterNames();
        }

        @Override
        public Object getAttribute(String name)
        {
            return getContext().getAttribute(name);
        }

        @Override
        public Enumeration<String> getAttributeNames()
        {
            return Collections.enumeration(getContext().getAttributeNameSet());
        }

        @Override
        public void setAttribute(String name, Object value)
        {
            Object oldValue = getContext().setAttribute(name, value);

            if (!_servletContextAttributeListeners.isEmpty())
            {
                ServletContextAttributeEvent event = new ServletContextAttributeEvent(_servletContext, name, oldValue == null ? value : oldValue);

                for (ServletContextAttributeListener listener : _servletContextAttributeListeners)
                {
                    if (oldValue == null)
                        listener.attributeAdded(event);
                    else if (value == null)
                        listener.attributeRemoved(event);
                    else
                        listener.attributeReplaced(event);
                }
            }
        }

        @Override
        public void removeAttribute(String name)
        {
            Object oldValue = getContext().removeAttribute(name);
            if (oldValue != null && !_servletContextAttributeListeners.isEmpty())
            {
                ServletContextAttributeEvent event = new ServletContextAttributeEvent(_servletContext, name, oldValue);
                for (ServletContextAttributeListener listener : _servletContextAttributeListeners)
                {
                    listener.attributeRemoved(event);
                }
            }
        }

        @Override
        public String getServletContextName()
        {
            String name = ServletContextHandler.this.getDisplayName();
            if (name == null)
                name = ServletContextHandler.this.getContextPath();
            return name;
        }

        @Override
        public String getContextPath()
        {
            return getRequestContextPath();
        }

        @Override
        public String toString()
        {
            return "ServletContext@" + ServletContextHandler.this;
        }

        public void checkListener(Class<? extends EventListener> listener) throws IllegalStateException
        {
            boolean ok = false;
            int startIndex = (isExtendedListenerTypes() ? EXTENDED_LISTENER_TYPE_INDEX : DEFAULT_LISTENER_TYPE_INDEX);
            for (int i = startIndex; i < SERVLET_LISTENER_TYPES.length; i++)
            {
                if (SERVLET_LISTENER_TYPES[i].isAssignableFrom(listener))
                {
                    ok = true;
                    break;
                }
            }
            if (!ok)
                throw new IllegalArgumentException("Inappropriate listener class " + listener.getName());
        }

        public void setExtendedListenerTypes(boolean extended)
        {
            _extendedListenerTypes = extended;
        }

        public boolean isExtendedListenerTypes()
        { 
            return _extendedListenerTypes;
        }

        @Override
        public ClassLoader getClassLoader()
        {
            // no security manager just return the classloader
            ClassLoader classLoader = ServletContextHandler.this.getClassLoader();
            if (isUsingSecurityManager())
            {
                // check to see if the classloader of the caller is the same as the context
                // classloader, or a parent of it, as required by the javadoc specification.
                ClassLoader callerLoader = StackWalker.getInstance(StackWalker.Option.RETAIN_CLASS_REFERENCE)
                    .getCallerClass()
                    .getClassLoader();
                while (callerLoader != null)
                {
                    if (callerLoader == classLoader)
                        return classLoader;
                    else
                        callerLoader = callerLoader.getParent();
                }
                SecurityUtils.checkPermission(new RuntimePermission("getClassLoader"));
            }
            return classLoader;
        }

        public void setEnabled(boolean enabled)
        {
            _enabled = enabled;
        }

        public boolean isEnabled()
        {
            return _enabled;
        }

        @Override
        public String getVirtualServerName()
        {
            List<String> hosts = getVirtualHosts();
            if (hosts != null && !hosts.isEmpty())
                return hosts.get(0);
            return null;
        }
    }

    /**
     * Bean that is added to the ServletContextHandler to start all of the
     * ServletContainerInitializers by starting their corresponding
     * ServletContainerInitializerHolders when this bean is itself started.
     * Note that the SCIs will be started in order of addition.
     */
    public static class ServletContainerInitializerStarter extends ContainerLifeCycle implements ServletContainerInitializerCaller
    {
        public void addServletContainerInitializerHolders(ServletContainerInitializerHolder... holders)
        {
            for (ServletContainerInitializerHolder holder:holders)
                addBean(holder, true);
        }
        
        public java.util.Collection<ServletContainerInitializerHolder> getServletContainerInitializerHolders()
        {
            return getContainedBeans(ServletContainerInitializerHolder.class);
        }

        @Override
        protected void doStart() throws Exception
        {
            if (LOG.isDebugEnabled())
                LOG.debug("Starting SCIs");
            super.doStart();
        }

        @Override
        protected void doStop() throws Exception
        {
            //remove all of the non-programmatic holders
            java.util.Collection<ServletContainerInitializerHolder> holders = getServletContainerInitializerHolders();
            for (ServletContainerInitializerHolder h : holders)
            {
                if (h.getSource().getOrigin() != Source.Origin.EMBEDDED)
                    removeBean(h);
            }
            super.doStop();
        }
    }

    /**
     * The interface used by {@link ServletApiRequest} to access the {@link ServletContextRequest} without
     * access to the unwrapped {@link Request} methods.
     */
    public interface ServletRequestInfo
    {
        String getDecodedPathInContext();

        ManagedSession getManagedSession();

        Charset getQueryEncoding();

        default Request getRequest()
        {
            return getServletChannel().getRequest();
        }

        List<ServletRequestAttributeListener> getRequestAttributeListeners();

        ServletScopedContext getServletContext();

        HttpInput getHttpInput();
        
        MatchedResource<ServletHandler.MappedServlet> getMatchedResource();

        AbstractSessionManager.RequestedSession getRequestedSession();

        ServletChannel getServletChannel();

        ServletContextHandler getServletContextHandler();

        ServletChannelState getServletRequestState();

        SessionManager getSessionManager();

        ServletChannelState getState();

        void setQueryEncoding(String s);
    }

    /**
     * The interface used by {@link ServletApiResponse} to access the {@link ServletContextResponse} without
     * access to the unwrapped {@link Response} methods.
     */
    public interface ServletResponseInfo
    {
        String getCharacterEncoding(boolean setContentType);

        String getCharacterEncoding();

        String getContentType();

        EncodingFrom getEncodingFrom();

        Locale getLocale();

        OutputType getOutputType();

        Response getResponse();

        Supplier<Map<String, String>> getTrailers();

        ResponseWriter getWriter();

        boolean isWriting();

        void setCharacterEncoding(String encoding, EncodingFrom encodingFrom);

        void setLocale(Locale locale);

        void setOutputType(OutputType outputType);

        void setTrailers(Supplier<Map<String, String>> trailers);

        void setWriter(ResponseWriter responseWriter);
    }
}<|MERGE_RESOLUTION|>--- conflicted
+++ resolved
@@ -133,15 +133,9 @@
     private static final Logger LOG = LoggerFactory.getLogger(ServletContextHandler.class);
     public static final Environment ENVIRONMENT = Environment.ensure("ee10");
     /**
-<<<<<<< HEAD
-     * @deprecated Use {@link ServletContextHandler#ENVIRONMENT} instead. will be removed in Jetty 12.1.0.
-     */
-    @Deprecated(since = "12.0.8", forRemoval = true)
-=======
      * @deprecated Use {@link ServletContextHandler#ENVIRONMENT} instead.
      */
     @Deprecated(since = "12.0.9", forRemoval = true)
->>>>>>> 656e904d
     public static final Environment __environment = ENVIRONMENT;
     public static final Class<?>[] SERVLET_LISTENER_TYPES =
         {
