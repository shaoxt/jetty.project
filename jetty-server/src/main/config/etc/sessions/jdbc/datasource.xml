<?xml version="1.0"?>
<!DOCTYPE Configure PUBLIC "-//Jetty//Configure//EN" "https://www.eclipse.org/jetty/configure_10_0.dtd">

<Configure id="Server" class="org.eclipse.jetty.server.Server">
<<<<<<< HEAD
    <New id="databaseAdaptor" class="org.eclipse.jetty.server.session.DatabaseAdaptor">
         <Set name="DatasourceName" property="jetty.session.jdbc.datasourceName"/>
         <Set name="blobType" property="jetty.session.jdbc.blobType"/>
         <Set name="longType" property="jetty.session.jdbc.longType"/>
         <Set name="stringType" property="jetty.session.jdbc.stringType"/>
    </New>
=======

  <New id="databaseAdaptor" class="org.eclipse.jetty.server.session.DatabaseAdaptor">
    <Set name="DatasourceName"><Property name="jetty.session.jdbc.datasourceName" default="/jdbc/sessions" /></Set>
    <Set name="blobType"><Property name="jetty.session.jdbc.blobType"/></Set>
    <Set name="longType"><Property name="jetty.session.jdbc.longType"/></Set>
    <Set name="stringType"><Property name="jetty.session.jdbc.stringType"/></Set>
  </New>

>>>>>>> 23f75a39
</Configure><|MERGE_RESOLUTION|>--- conflicted
+++ resolved
@@ -2,21 +2,10 @@
 <!DOCTYPE Configure PUBLIC "-//Jetty//Configure//EN" "https://www.eclipse.org/jetty/configure_10_0.dtd">
 
 <Configure id="Server" class="org.eclipse.jetty.server.Server">
-<<<<<<< HEAD
-    <New id="databaseAdaptor" class="org.eclipse.jetty.server.session.DatabaseAdaptor">
-         <Set name="DatasourceName" property="jetty.session.jdbc.datasourceName"/>
-         <Set name="blobType" property="jetty.session.jdbc.blobType"/>
-         <Set name="longType" property="jetty.session.jdbc.longType"/>
-         <Set name="stringType" property="jetty.session.jdbc.stringType"/>
-    </New>
-=======
-
   <New id="databaseAdaptor" class="org.eclipse.jetty.server.session.DatabaseAdaptor">
-    <Set name="DatasourceName"><Property name="jetty.session.jdbc.datasourceName" default="/jdbc/sessions" /></Set>
-    <Set name="blobType"><Property name="jetty.session.jdbc.blobType"/></Set>
-    <Set name="longType"><Property name="jetty.session.jdbc.longType"/></Set>
-    <Set name="stringType"><Property name="jetty.session.jdbc.stringType"/></Set>
+    <Set name="DatasourceName" property="jetty.session.jdbc.datasourceName"/>
+    <Set name="blobType" property="jetty.session.jdbc.blobType"/>
+    <Set name="longType" property="jetty.session.jdbc.longType"/>
+    <Set name="stringType" property="jetty.session.jdbc.stringType"/>
   </New>
-
->>>>>>> 23f75a39
 </Configure>