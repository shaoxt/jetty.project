--- conflicted
+++ resolved
@@ -64,16 +64,6 @@
 import org.eclipse.jetty.http.HttpURI;
 import org.eclipse.jetty.http.HttpVersion;
 import org.eclipse.jetty.http.MimeTypes;
-<<<<<<< HEAD
-=======
-import org.eclipse.jetty.io.Buffer;
-import org.eclipse.jetty.io.BufferUtil;
-import org.eclipse.jetty.io.ByteArrayBuffer;
-import org.eclipse.jetty.io.EndPoint;
-import org.eclipse.jetty.io.nio.DirectNIOBuffer;
-import org.eclipse.jetty.io.nio.IndirectNIOBuffer;
-import org.eclipse.jetty.io.nio.NIOBuffer;
->>>>>>> 29fda3a7
 import org.eclipse.jetty.server.handler.ContextHandler;
 import org.eclipse.jetty.server.handler.ContextHandler.Context;
 import org.eclipse.jetty.util.Attributes;
@@ -1910,13 +1900,8 @@
     {
         if (!_asyncSupported)
             throw new IllegalStateException("!asyncSupported");
-<<<<<<< HEAD
-        _state.suspend(_context,this,_channel.getResponse());
+        _state.suspend();
         return _state;
-=======
-        _async.suspend();
-        return _async;
->>>>>>> 29fda3a7
     }
 
     /* ------------------------------------------------------------ */
@@ -1954,11 +1939,7 @@
     public Part getPart(String name) throws IOException, ServletException
     {
         if (getContentType() == null || !getContentType().startsWith("multipart/form-data"))
-<<<<<<< HEAD
-            return null;
-=======
             throw new ServletException("Content-Type != multipart/form-data");
->>>>>>> 29fda3a7
 
         if (_multiPartInputStream == null)
         {
@@ -1974,7 +1955,7 @@
                     //Servlet Spec 3.0 pg 23, parts without filenames must be put into init params
                     String charset = null;
                     if (mp.getContentType() != null)
-                        charset = MimeTypes.getCharsetFromContentType(new ByteArrayBuffer(mp.getContentType()));
+                        charset = MimeTypes.getCharsetFromContentType(mp.getContentType());
                     
                     String content=new String(mp.getBytes(),charset==null?StringUtil.__UTF8:charset);
                     getParameter(""); //cause params to be evaluated
@@ -1990,13 +1971,8 @@
     public Collection<Part> getParts() throws IOException, ServletException
     {
         if (getContentType() == null || !getContentType().startsWith("multipart/form-data"))
-<<<<<<< HEAD
-            return Collections.emptyList();
-
-=======
             throw new ServletException("Content-Type != multipart/form-data");
-        
->>>>>>> 29fda3a7
+
         if (_multiPartInputStream == null)
         {
             _multiPartInputStream = new MultiPartInputStream(getInputStream(),
@@ -2011,7 +1987,7 @@
                     //Servlet Spec 3.0 pg 23, parts without filenames must be put into init params
                     String charset = null;
                     if (mp.getContentType() != null)
-                        charset = MimeTypes.getCharsetFromContentType(new ByteArrayBuffer(mp.getContentType()));
+                        charset = MimeTypes.getCharsetFromContentType(mp.getContentType());
 
                     String content=new String(mp.getBytes(),charset==null?StringUtil.__UTF8:charset);                   
                     getParameter(""); //cause params to be evaluated
