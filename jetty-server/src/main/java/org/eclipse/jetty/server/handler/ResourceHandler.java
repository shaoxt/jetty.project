//
// ========================================================================
// Copyright (c) 1995-2020 Mort Bay Consulting Pty Ltd and others.
//
// This program and the accompanying materials are made available under
// the terms of the Eclipse Public License 2.0 which is available at
// https://www.eclipse.org/legal/epl-2.0
//
// This Source Code may also be made available under the following
// Secondary Licenses when the conditions for such availability set
// forth in the Eclipse Public License, v. 2.0 are satisfied:
// the Apache License v2.0 which is available at
// https://www.apache.org/licenses/LICENSE-2.0
//
// SPDX-License-Identifier: EPL-2.0 OR Apache-2.0
// ========================================================================
//

package org.eclipse.jetty.server.handler;

import java.io.FileNotFoundException;
import java.io.IOException;
import java.util.ArrayList;
import java.util.Arrays;
import java.util.List;
import javax.servlet.ServletException;
import javax.servlet.http.HttpServletRequest;
import javax.servlet.http.HttpServletResponse;

import org.eclipse.jetty.http.CompressedContentFormat;
import org.eclipse.jetty.http.HttpHeader;
import org.eclipse.jetty.http.HttpMethod;
import org.eclipse.jetty.http.MimeTypes;
import org.eclipse.jetty.http.PreEncodedHttpField;
import org.eclipse.jetty.server.Request;
import org.eclipse.jetty.server.ResourceContentFactory;
import org.eclipse.jetty.server.ResourceService;
import org.eclipse.jetty.server.ResourceService.WelcomeFactory;
import org.eclipse.jetty.server.handler.ContextHandler.Context;
import org.eclipse.jetty.util.StringUtil;
import org.eclipse.jetty.util.URIUtil;
import org.eclipse.jetty.util.resource.Resource;
import org.eclipse.jetty.util.resource.ResourceFactory;
import org.slf4j.Logger;
import org.slf4j.LoggerFactory;

/**
 * Resource Handler.
 *
 * This handle will serve static content and handle If-Modified-Since headers. No caching is done. Requests for resources that do not exist are let pass (Eg no
 * 404's).
 */
public class ResourceHandler extends HandlerWrapper implements ResourceFactory, WelcomeFactory
{
    private static final Logger LOG = LoggerFactory.getLogger(ResourceHandler.class);

    Resource _baseResource;
    ContextHandler _context;
    Resource _defaultStylesheet;
    MimeTypes _mimeTypes;
    private final ResourceService _resourceService;
    Resource _stylesheet;
    String[] _welcomes = {"index.html"};

    public ResourceHandler(ResourceService resourceService)
    {
        _resourceService = resourceService;
    }

    public ResourceHandler()
    {
        this(new ResourceService()
        {
            @Override
            protected void notFound(HttpServletRequest request, HttpServletResponse response) throws IOException
            {
            }
        });
        _resourceService.setGzipEquivalentFileExtensions(new ArrayList<>(Arrays.asList(new String[]{".svgz"})));
    }

    @Override
    public String getWelcomeFile(String pathInContext) throws IOException
    {
        if (_welcomes == null)
            return null;

        for (int i = 0; i < _welcomes.length; i++)
        {
            String welcomeInContext = URIUtil.addPaths(pathInContext, _welcomes[i]);
            Resource welcome = getResource(welcomeInContext);
            if (welcome.exists())
                return welcomeInContext;
        }
        // not found
        return null;
    }

    @Override
    public void doStart() throws Exception
    {
        Context scontext = ContextHandler.getCurrentContext();
        _context = (scontext == null ? null : scontext.getContextHandler());
        if (_mimeTypes == null)
            _mimeTypes = _context == null ? new MimeTypes() : _context.getMimeTypes();

        _resourceService.setContentFactory(new ResourceContentFactory(this, _mimeTypes, _resourceService.getPrecompressedFormats()));
        _resourceService.setWelcomeFactory(this);

        super.doStart();
    }

    /**
     * @return Returns the resourceBase.
     */
    public Resource getBaseResource()
    {
        if (_baseResource == null)
            return null;
        return _baseResource;
    }

    /**
     * @return the cacheControl header to set on all static content.
     */
    public String getCacheControl()
    {
        return _resourceService.getCacheControl().getValue();
    }

    /**
     * @return file extensions that signify that a file is gzip compressed. Eg ".svgz"
     */
    public List<String> getGzipEquivalentFileExtensions()
    {
        return _resourceService.getGzipEquivalentFileExtensions();
    }

    public MimeTypes getMimeTypes()
    {
        return _mimeTypes;
    }

    @Override
    public Resource getResource(String path) throws IOException
    {
        if (LOG.isDebugEnabled())
<<<<<<< HEAD
            LOG.debug("{} getResource({}): baseResource:{}", _context == null ? _baseResource : _context, path, _baseResource);
=======
            LOG.debug("{} getResource({})", _context == null ? _baseResource : _context, path);
>>>>>>> 1a9c68c9

        if (StringUtil.isBlank(path))
        {
            throw new IllegalArgumentException("Path is blank");
        }

        if (!path.startsWith("/"))
        {
            throw new IllegalArgumentException("Path reference invalid: " + path);
        }

        Resource r = null;

        if (_baseResource != null)
        {
            path = URIUtil.canonicalPath(path);
            r = _baseResource.addPath(path);

            if (r.isAlias() && (_context == null || !_context.checkAlias(path, r)))
            {
                if (LOG.isDebugEnabled())
                    LOG.debug("Rejected alias resource={} alias={}", r, r.getAlias());
                throw new IllegalStateException("Rejected alias reference: " + path);
            }
        }
        else if (_context != null)
        {
            r = _context.getResource(path);
            if (r != null)
                return r;
        }

        if ((r == null || !r.exists()) && path.endsWith("/jetty-dir.css"))
            r = getStylesheet();

        if (r == null)
        {
            throw new FileNotFoundException("Resource: " + path);
        }

        return r;
    }

    /**
     * @return Returns the base resource as a string.
     */
    public String getResourceBase()
    {
        if (_baseResource == null)
            return null;
        return _baseResource.toString();
    }

    /**
     * @return Returns the stylesheet as a Resource.
     */
    public Resource getStylesheet()
    {
        if (_stylesheet != null)
        {
            return _stylesheet;
        }
        else
        {
            if (_defaultStylesheet == null)
            {
                _defaultStylesheet = Resource.newResource(this.getClass().getResource("/jetty-dir.css"));
            }
            return _defaultStylesheet;
        }
    }

    public String[] getWelcomeFiles()
    {
        return _welcomes;
    }

    @Override
    public void handle(String target, Request baseRequest, HttpServletRequest request, HttpServletResponse response) throws IOException, ServletException
    {
        if (baseRequest.isHandled())
            return;

        if (!HttpMethod.GET.is(request.getMethod()) && !HttpMethod.HEAD.is(request.getMethod()))
        {
            // try another handler
            super.handle(target, baseRequest, request, response);
            return;
        }

        if (_resourceService.doGet(request, response))
            baseRequest.setHandled(true);
        else
            // no resource - try other handlers
            super.handle(target, baseRequest, request, response);
    }

    /**
     * @return If true, range requests and responses are supported
     */
    public boolean isAcceptRanges()
    {
        return _resourceService.isAcceptRanges();
    }

    /**
     * @return If true, directory listings are returned if no welcome file is found. Else 403 Forbidden.
     */
    public boolean isDirAllowed()
    {
        return _resourceService.isDirAllowed();
    }

    /**
     * Get the directory option.
     *
     * @return true if directories are listed.
     */
    public boolean isDirectoriesListed()
    {
        return _resourceService.isDirAllowed();
    }

    /**
     * @return True if ETag processing is done
     */
    public boolean isEtags()
    {
        return _resourceService.isEtags();
    }

    /**
     * @return Precompressed resources formats that can be used to serve compressed variant of resources.
     */
    public CompressedContentFormat[] getPrecompressedFormats()
    {
        return _resourceService.getPrecompressedFormats();
    }

    /**
     * @return true, only the path info will be applied to the resourceBase
     */
    public boolean isPathInfoOnly()
    {
        return _resourceService.isPathInfoOnly();
    }

    /**
     * @return If true, welcome files are redirected rather than forwarded to.
     */
    public boolean isRedirectWelcome()
    {
        return _resourceService.isRedirectWelcome();
    }

    /**
     * @param acceptRanges If true, range requests and responses are supported
     */
    public void setAcceptRanges(boolean acceptRanges)
    {
        _resourceService.setAcceptRanges(acceptRanges);
    }

    /**
     * @param base The resourceBase to server content from. If null the
     * context resource base is used.
     */
    public void setBaseResource(Resource base)
    {
        _baseResource = base;
    }

    /**
     * @param cacheControl the cacheControl header to set on all static content.
     */
    public void setCacheControl(String cacheControl)
    {
        _resourceService.setCacheControl(new PreEncodedHttpField(HttpHeader.CACHE_CONTROL, cacheControl));
    }

    /**
     * @param dirAllowed If true, directory listings are returned if no welcome file is found. Else 403 Forbidden.
     */
    public void setDirAllowed(boolean dirAllowed)
    {
        _resourceService.setDirAllowed(dirAllowed);
    }

    /**
     * Set the directory.
     *
     * @param directory true if directories are listed.
     */
    public void setDirectoriesListed(boolean directory)
    {
        _resourceService.setDirAllowed(directory);
    }

    /**
     * @param etags True if ETag processing is done
     */
    public void setEtags(boolean etags)
    {
        _resourceService.setEtags(etags);
    }

    /**
     * @param gzipEquivalentFileExtensions file extensions that signify that a file is gzip compressed. Eg ".svgz"
     */
    public void setGzipEquivalentFileExtensions(List<String> gzipEquivalentFileExtensions)
    {
        _resourceService.setGzipEquivalentFileExtensions(gzipEquivalentFileExtensions);
    }

    /**
     * @param precompressedFormats The list of precompresed formats to serve in encoded format if matching resource found.
     * For example serve gzip encoded file if ".gz" suffixed resource is found.
     */
    public void setPrecompressedFormats(CompressedContentFormat[] precompressedFormats)
    {
        _resourceService.setPrecompressedFormats(precompressedFormats);
    }

    public void setMimeTypes(MimeTypes mimeTypes)
    {
        _mimeTypes = mimeTypes;
    }

    /**
     * @param pathInfoOnly true, only the path info will be applied to the resourceBase
     */
    public void setPathInfoOnly(boolean pathInfoOnly)
    {
        _resourceService.setPathInfoOnly(pathInfoOnly);
    }

    /**
     * @param redirectWelcome If true, welcome files are redirected rather than forwarded to.
     * redirection is always used if the ResourceHandler is not scoped by
     * a ContextHandler
     */
    public void setRedirectWelcome(boolean redirectWelcome)
    {
        _resourceService.setRedirectWelcome(redirectWelcome);
    }

    /**
     * @param resourceBase The base resource as a string.
     */
    public void setResourceBase(String resourceBase)
    {
        try
        {
            setBaseResource(Resource.newResource(resourceBase));
        }
        catch (Exception e)
        {
            LOG.warn("Invalid Base Resource reference: {}", resourceBase, e);
            throw new IllegalArgumentException(resourceBase);
        }
    }

    /**
     * @param stylesheet The location of the stylesheet to be used as a String.
     */
    public void setStylesheet(String stylesheet)
    {
        try
        {
            _stylesheet = Resource.newResource(stylesheet);
            if (!_stylesheet.exists())
            {
                LOG.warn("unable to find custom stylesheet: {}", stylesheet);
                _stylesheet = null;
            }
        }
        catch (Exception e)
        {
            LOG.warn("Invalid StyleSheet reference: {}", stylesheet, e);
            throw new IllegalArgumentException(stylesheet);
        }
    }

    public void setWelcomeFiles(String[] welcomeFiles)
    {
        _welcomes = welcomeFiles;
    }
}<|MERGE_RESOLUTION|>--- conflicted
+++ resolved
@@ -145,11 +145,7 @@
     public Resource getResource(String path) throws IOException
     {
         if (LOG.isDebugEnabled())
-<<<<<<< HEAD
-            LOG.debug("{} getResource({}): baseResource:{}", _context == null ? _baseResource : _context, path, _baseResource);
-=======
             LOG.debug("{} getResource({})", _context == null ? _baseResource : _context, path);
->>>>>>> 1a9c68c9
 
         if (StringUtil.isBlank(path))
         {
