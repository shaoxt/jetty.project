--- conflicted
+++ resolved
@@ -53,10 +53,10 @@
 public class SecureRequestCustomizer implements HttpConfiguration.Customizer
 {
     private static final Logger LOG = LoggerFactory.getLogger(SecureRequestCustomizer.class);
-    public static final String JAVAX_SERVLET_REQUEST_X_509_CERTIFICATE = "javax.servlet.request.X509Certificate";
-    public static final String JAVAX_SERVLET_REQUEST_CIPHER_SUITE = "javax.servlet.request.cipher_suite";
-    public static final String JAVAX_SERVLET_REQUEST_KEY_SIZE = "javax.servlet.request.key_size";
-    public static final String JAVAX_SERVLET_REQUEST_SSL_SESSION_ID = "javax.servlet.request.ssl_session_id";
+    public static final String JAKARTA_SERVLET_REQUEST_X_509_CERTIFICATE = "jakarta.servlet.request.X509Certificate";
+    public static final String JAKARTA_SERVLET_REQUEST_CIPHER_SUITE = "jakarta.servlet.request.cipher_suite";
+    public static final String JAKARTA_SERVLET_REQUEST_KEY_SIZE = "jakarta.servlet.request.key_size";
+    public static final String JAKARTA_SERVLET_REQUEST_SSL_SESSION_ID = "jakarta.servlet.request.ssl_session_id";
 
     private String sslSessionAttribute = "org.eclipse.jetty.servlet.request.ssl_session";
 
@@ -263,48 +263,7 @@
             }
         }
 
-<<<<<<< HEAD
-        try
-        {
-            String cipherSuite = sslSession.getCipherSuite();
-            Integer keySize;
-            X509Certificate[] certs;
-            String idStr;
-
-            CachedInfo cachedInfo = (CachedInfo)sslSession.getValue(CACHED_INFO_ATTR);
-            if (cachedInfo != null)
-            {
-                keySize = cachedInfo.getKeySize();
-                certs = cachedInfo.getCerts();
-                idStr = cachedInfo.getIdStr();
-            }
-            else
-            {
-                keySize = SslContextFactory.deduceKeyLength(cipherSuite);
-                certs = getCertChain(request, sslSession);
-                byte[] bytes = sslSession.getId();
-                idStr = TypeUtil.toHexString(bytes);
-                cachedInfo = new CachedInfo(keySize, certs, idStr);
-                sslSession.putValue(CACHED_INFO_ATTR, cachedInfo);
-            }
-
-            if (certs != null)
-                request.setAttribute("jakarta.servlet.request.X509Certificate", certs);
-
-            request.setAttribute("jakarta.servlet.request.cipher_suite", cipherSuite);
-            request.setAttribute("jakarta.servlet.request.key_size", keySize);
-            request.setAttribute("jakarta.servlet.request.ssl_session_id", idStr);
-            String sessionAttribute = getSslSessionAttribute();
-            if (sessionAttribute != null && !sessionAttribute.isEmpty())
-                request.setAttribute(sessionAttribute, sslSession);
-        }
-        catch (Exception e)
-        {
-            LOG.warn("Unable to customize request with encryption details", e);
-        }
-=======
         request.setAttributes(new SslAttributes(request, sslSession, request.getAttributes()));
->>>>>>> eacb79f4
     }
     
     /**
@@ -377,16 +336,16 @@
             {
                 switch (name)
                 {
-                    case JAVAX_SERVLET_REQUEST_X_509_CERTIFICATE:
+                    case JAKARTA_SERVLET_REQUEST_X_509_CERTIFICATE:
                         return SecureRequestCustomizer.this.getCertChain(_request, _session);
 
-                    case JAVAX_SERVLET_REQUEST_CIPHER_SUITE:
+                    case JAKARTA_SERVLET_REQUEST_CIPHER_SUITE:
                         return _session.getCipherSuite();
 
-                    case JAVAX_SERVLET_REQUEST_KEY_SIZE:
+                    case JAKARTA_SERVLET_REQUEST_KEY_SIZE:
                         return SslContextFactory.deduceKeyLength(_session.getCipherSuite());
 
-                    case JAVAX_SERVLET_REQUEST_SSL_SESSION_ID:
+                    case JAKARTA_SERVLET_REQUEST_SSL_SESSION_ID:
                         return TypeUtil.toHexString(_session.getId());
 
                     default:
@@ -407,10 +366,10 @@
         public Set<String> getAttributeNameSet()
         {
             Set<String> names = new HashSet<>(_attributes.getAttributeNameSet());
-            names.add(JAVAX_SERVLET_REQUEST_X_509_CERTIFICATE);
-            names.add(JAVAX_SERVLET_REQUEST_CIPHER_SUITE);
-            names.add(JAVAX_SERVLET_REQUEST_KEY_SIZE);
-            names.add(JAVAX_SERVLET_REQUEST_SSL_SESSION_ID);
+            names.add(JAKARTA_SERVLET_REQUEST_X_509_CERTIFICATE);
+            names.add(JAKARTA_SERVLET_REQUEST_CIPHER_SUITE);
+            names.add(JAKARTA_SERVLET_REQUEST_KEY_SIZE);
+            names.add(JAKARTA_SERVLET_REQUEST_SSL_SESSION_ID);
             String sessionAttribute = getSslSessionAttribute();
             if (!StringUtil.isEmpty(sessionAttribute))
                 names.add(sessionAttribute);
