//
// ========================================================================
// Copyright (c) 1995-2020 Mort Bay Consulting Pty Ltd and others.
//
// This program and the accompanying materials are made available under
// the terms of the Eclipse Public License 2.0 which is available at
// https://www.eclipse.org/legal/epl-2.0
//
// This Source Code may also be made available under the following
// Secondary Licenses when the conditions for such availability set
// forth in the Eclipse Public License, v. 2.0 are satisfied:
// the Apache License v2.0 which is available at
// https://www.apache.org/licenses/LICENSE-2.0
//
// SPDX-License-Identifier: EPL-2.0 OR Apache-2.0
// ========================================================================
//

package org.eclipse.jetty.http;

import java.util.ArrayList;
import java.util.Arrays;
import java.util.Collections;
import java.util.EnumSet;
import java.util.Enumeration;
import java.util.Iterator;
import java.util.List;
import java.util.ListIterator;
import java.util.NoSuchElementException;
import java.util.Objects;
import java.util.Set;
import java.util.function.ToIntFunction;
import java.util.stream.Collectors;
import java.util.stream.Stream;

/**
 * Interface that represents on ordered collection of {@link HttpField}s.
 * Both {@link Mutable} and {@link Immutable} implementations are available
 * via the static methods such as {@link #build()} and {@link #from(HttpField...)}.
 */
public interface HttpFields extends Iterable<HttpField>
{
    HttpFields EMPTY = build().asImmutable();

    static Mutable build()
    {
        return new Mutable();
    }

    static Mutable build(int capacity)
    {
        return new Mutable(capacity);
    }

    static Mutable build(HttpFields fields)
    {
        return new Mutable(fields);
    }

    static Mutable build(HttpFields fields, HttpField replaceField)
    {
        return new Mutable(fields, replaceField);
    }

    static Mutable build(HttpFields fields, EnumSet<HttpHeader> removeFields)
    {
        return new Mutable(fields, removeFields);
    }

    static Immutable from(HttpField... fields)
    {
        return new Immutable(fields);
    }

    Immutable asImmutable();

    default String asString()
    {
        StringBuilder buffer = new StringBuilder();
        for (HttpField field : this)
        {
            if (field != null)
            {
                String tmp = field.getName();
                if (tmp != null)
                    buffer.append(tmp);
                buffer.append(": ");
                tmp = field.getValue();
                if (tmp != null)
                    buffer.append(tmp);
                buffer.append("\r\n");
            }
        }
        buffer.append("\r\n");
        return buffer.toString();
    }

    default boolean contains(HttpField field)
    {
        for (HttpField f : this)
        {
            if (f.isSameName(field) && (f.equals(field) || f.contains(field.getValue())))
                return true;
        }
        return false;
    }

    default boolean contains(HttpHeader header, String value)
    {
        for (HttpField f : this)
        {
            if (f.getHeader() == header && f.contains(value))
                return true;
        }
        return false;
    }

    default boolean contains(String name, String value)
    {
        for (HttpField f : this)
        {
            if (f.getName().equalsIgnoreCase(name) && f.contains(value))
                return true;
        }
        return false;
    }

    default boolean contains(HttpHeader header)
    {
        for (HttpField f : this)
        {
            if (f.getHeader() == header)
                return true;
        }
        return false;
    }

    default boolean contains(EnumSet<HttpHeader> headers)
    {
        for (HttpField f : this)
        {
            if (headers.contains(f.getHeader()))
                return true;
        }
        return false;
    }

    default boolean contains(String name)
    {
        for (HttpField f : this)
        {
            if (f.getName().equalsIgnoreCase(name))
                return true;
        }
        return false;
    }

    default String get(HttpHeader header)
    {
        for (HttpField f : this)
        {
            if (f.getHeader() == header)
                return f.getValue();
        }
        return null;
    }

    default String get(String header)
    {
        for (HttpField f : this)
        {
            if (f.getName().equalsIgnoreCase(header))
                return f.getValue();
        }
        return null;
    }

    /**
     * Get multiple field values of the same name, split
     * as a {@link QuotedCSV}
     *
     * @param header The header
     * @param keepQuotes True if the fields are kept quoted
     * @return List the values with OWS stripped
     */
    default List<String> getCSV(HttpHeader header, boolean keepQuotes)
    {
        QuotedCSV values = null;
        for (HttpField f : this)
        {
            if (f.getHeader() == header)
            {
                if (values == null)
                    values = new QuotedCSV(keepQuotes);
                values.addValue(f.getValue());
            }
        }
        return values == null ? Collections.emptyList() : values.getValues();
    }

    /**
     * Get multiple field values of the same name
     * as a {@link QuotedCSV}
     *
     * @param name the case-insensitive field name
     * @param keepQuotes True if the fields are kept quoted
     * @return List the values with OWS stripped
     */
    default List<String> getCSV(String name, boolean keepQuotes)
    {
<<<<<<< HEAD
        QuotedCSV values = null;
        for (HttpField f : this)
=======
        List<String> list = null;
        for (int i = 0; i < _size; i++)
>>>>>>> 86a40a07
        {
            if (f.getName().equalsIgnoreCase(name))
            {
<<<<<<< HEAD
                if (values == null)
                    values = new QuotedCSV(keepQuotes);
                values.addValue(f.getValue());
            }
        }
        return values == null ? Collections.emptyList() : values.getValues();
=======
                if (list == null)
                    list = new ArrayList<>(size() - i);
                list.add(f.getValue());
            }
        }
        return list == null ? Collections.emptyList() : list;
>>>>>>> 86a40a07
    }

    /**
     * Get a header as a date value. Returns the value of a date field, or -1 if not found. The case
     * of the field name is ignored.
     *
     * @param name the case-insensitive field name
     * @return the value of the field as a number of milliseconds since unix epoch
     */
    default long getDateField(String name)
    {
        HttpField field = getField(name);
        if (field == null)
            return -1;

        String val = HttpField.getValueParameters(field.getValue(), null);
        if (val == null)
            return -1;

        final long date = DateParser.parseDate(val);
        if (date == -1)
            throw new IllegalArgumentException("Cannot convert date: " + val);
        return date;
    }

    /**
     * Get a Field by index.
     *
     * @param index the field index
     * @return A Field value or null if the Field value has not been set
     */
    HttpField getField(int index);

    default HttpField getField(HttpHeader header)
    {
        for (HttpField f : this)
        {
            if (f.getHeader() == header)
                return f;
        }
        return null;
    }

    default HttpField getField(String name)
    {
        for (HttpField f : this)
        {
            if (f.getName().equalsIgnoreCase(name))
                return f;
        }
        return null;
    }

    /**
     * Get enumeration of header _names. Returns an enumeration of strings representing the header
     * _names for this request.
     *
     * @return an enumeration of field names
     */
    default Enumeration<String> getFieldNames()
    {
        return Collections.enumeration(getFieldNamesCollection());
    }

    /**
     * Get Set of header names.
     *
     * @return the unique set of field names.
     */
    default Set<String> getFieldNamesCollection()
    {
        return stream().map(HttpField::getName).collect(Collectors.toSet());
    }

    /**
     * Get multiple fields of the same header
     *
     * @param header the header
     * @return List the fields
     */
    default List<HttpField> getFields(HttpHeader header)
    {
        return stream().filter(f -> f.getHeader().equals(header)).collect(Collectors.toList());
    }

    /**
     * Get a header as an long value. Returns the value of an integer field or -1 if not found. The
     * case of the field name is ignored.
     *
     * @param name the case-insensitive field name
     * @return the value of the field as a long
     * @throws NumberFormatException If bad long found
     */
    default long getLongField(String name) throws NumberFormatException
    {
        HttpField field = getField(name);
        return field == null ? -1L : field.getLongValue();
    }

    /**
     * Get a header as an long value. Returns the value of an integer field or -1 if not found. The
     * case of the field name is ignored.
     *
     * @param header the header type
     * @return the value of the field as a long
     * @throws NumberFormatException If bad long found
     */
    default long getLongField(HttpHeader header) throws NumberFormatException
    {
        HttpField field = getField(header);
        return field == null ? -1L : field.getLongValue();
    }

    /**
     * Get multiple field values of the same name, split and
     * sorted as a {@link QuotedQualityCSV}
     *
     * @param header The header
     * @return List the values in quality order with the q param and OWS stripped
     */
    default List<String> getQualityCSV(HttpHeader header)
    {
        return getQualityCSV(header, null);
    }

    /**
     * Get multiple field values of the same name, split and
     * sorted as a {@link QuotedQualityCSV}
     *
     * @param header The header
     * @param secondaryOrdering Function to apply an ordering other than specified by quality
     * @return List the values in quality order with the q param and OWS stripped
     */
    default List<String> getQualityCSV(HttpHeader header, ToIntFunction<String> secondaryOrdering)
    {
        QuotedQualityCSV values = null;
        for (HttpField f : this)
        {
            if (f.getHeader() == header)
            {
                if (values == null)
                    values = new QuotedQualityCSV(secondaryOrdering);
                values.addValue(f.getValue());
            }
        }

        return values == null ? Collections.emptyList() : values.getValues();
    }

    /**
     * Get multiple field values of the same name, split and
     * sorted as a {@link QuotedQualityCSV}
     *
     * @param name the case-insensitive field name
     * @return List the values in quality order with the q param and OWS stripped
     */
    default List<String> getQualityCSV(String name)
    {
        QuotedQualityCSV values = null;
        for (HttpField f : this)
        {
            if (f.getName().equalsIgnoreCase(name))
            {
                if (values == null)
                    values = new QuotedQualityCSV();
                values.addValue(f.getValue());
            }
        }
        return values == null ? Collections.emptyList() : values.getValues();
    }

    /**
     * Get multi headers
     *
     * @param name the case-insensitive field name
     * @return Enumeration of the values
     */
    default Enumeration<String> getValues(String name)
    {
        Iterator<HttpField> i = iterator();
        return new Enumeration<>()
        {
            HttpField _field;

            @Override
            public boolean hasMoreElements()
            {
                if (_field != null)
                    return true;
                while (i.hasNext())
                {
                    HttpField f = i.next();
                    if (f.getName().equalsIgnoreCase(name) && f.getValue() != null)
                    {
                        _field = f;
                        return true;
                    }
                }
                return false;
            }

            @Override
            public String nextElement()
            {
                if (hasMoreElements())
                {
                    String value = _field.getValue();
                    _field = null;
                    return value;
                }
                throw new NoSuchElementException();
            }
        };
    }

<<<<<<< HEAD
=======
    public void put(HttpField field)
    {
        boolean put = false;
        for (int i = _size; i-- > 0; )
        {
            HttpField f = _fields[i];
            if (f.isSameName(field))
            {
                if (put)
                {
                    _size--;
                    System.arraycopy(_fields, i + 1, _fields, i, _size - i);
                }
                else
                {
                    _fields[i] = field;
                    put = true;
                }
            }
        }
        if (!put)
            add(field);
    }

    /**
     * Set a field.
     *
     * @param name the name of the field
     * @param value the value of the field. If null the field is cleared.
     */
    public void put(String name, String value)
    {
        if (value == null)
            remove(name);
        else
            put(new HttpField(name, value));
    }

    public void put(HttpHeader header, HttpHeaderValue value)
    {
        put(header, value.toString());
    }

>>>>>>> 86a40a07
    /**
     * Get multiple field values of the same name
     *
     * @param header the header
     * @return List the values
     */
    default List<String> getValuesList(HttpHeader header)
    {
<<<<<<< HEAD
        final List<String> list = new ArrayList<>();
        for (HttpField f : this)
        {
            if (f.getHeader() == header)
                list.add(f.getValue());
        }
        return list;
=======
        Objects.requireNonNull(header, "header must not be null");

        if (value == null)
            remove(header);
        else
            put(new HttpField(header, value));
>>>>>>> 86a40a07
    }

    /**
     * Get multiple header of the same name
     *
     * @param name the case-insensitive field name
     * @return List the header values
     */
    default List<String> getValuesList(String name)
    {
<<<<<<< HEAD
        final List<String> list = new ArrayList<>();
        for (HttpField f : this)
=======
        Objects.requireNonNull(name, "name must not be null");

        remove(name);
        if (list == null)
            return;

        for (String v : list)
>>>>>>> 86a40a07
        {
            if (f.getName().equalsIgnoreCase(name))
                list.add(f.getValue());
        }
        return list;
    }

    default boolean isEqualTo(HttpFields that)
    {
        if (size() != that.size())
            return false;

        Iterator<HttpField> i = that.iterator();
        for (HttpField f : this)
        {
            if (!i.hasNext())
                return false;
            if (!f.equals(i.next()))
                return false;
        }
        return !i.hasNext();
    }

<<<<<<< HEAD
    int size();

    Stream<HttpField> stream();
=======
    public void add(HttpHeader header, HttpHeaderValue value)
    {
        if (value != null)
            add(header, value.toString());
    }
>>>>>>> 86a40a07

    /**
     * HTTP Fields. A collection of HTTP header and or Trailer fields.
     *
     * <p>This class is not synchronized as it is expected that modifications will only be performed by a
     * single thread.
     *
     * <p>The cookie handling provided by this class is guided by the Servlet specification and RFC6265.
     */
    class Mutable implements Iterable<HttpField>, HttpFields
    {
<<<<<<< HEAD
        private HttpField[] _fields;
        private int _size;
=======
        Objects.requireNonNull(header, "header must not be null");

        if (value == null)
            throw new IllegalArgumentException("null value");
>>>>>>> 86a40a07

        /**
         * Initialize an empty HttpFields.
         */
        protected Mutable()
        {
            this(16);  // Based on small sample of Chrome requests.
        }

        /**
         * Initialize an empty HttpFields.
         *
         * @param capacity the capacity of the http fields
         */
        Mutable(int capacity)
        {
            _fields = new HttpField[capacity];
        }

        /**
         * Initialize HttpFields from another.
         *
         * @param fields the fields to copy data from
         */
        Mutable(HttpFields fields)
        {
            add(fields);
        }

        /**
         * Initialize HttpFields from another and replace a field
         *
         * @param fields the fields to copy data from
         * @param replaceField the replacement field
         */
        Mutable(HttpFields fields, HttpField replaceField)
        {
            _fields = new HttpField[fields.size() + 4];
            _size = 0;
            boolean put = false;
            for (HttpField f : fields)
            {
<<<<<<< HEAD
                if (replaceField.isSameName(f))
                {
                    if (!put)
                        _fields[_size++] = replaceField;
                    put = true;
                }
                else
                {
                    _fields[_size++] = f;
                }
=======
                removed = f;
                _size--;
                System.arraycopy(_fields, i + 1, _fields, i, _size - i);
>>>>>>> 86a40a07
            }
            if (!put)
                _fields[_size++] = replaceField;
        }

        /**
         * Initialize HttpFields from another and remove fields
         *
         * @param fields the fields to copy data from
         * @param removeFields the the fields to remove
         */
        Mutable(HttpFields fields, EnumSet<HttpHeader> removeFields)
        {
            _fields = new HttpField[fields.size() + 4];
            _size = 0;
            for (HttpField f : fields)
            {
<<<<<<< HEAD
                if (f.getHeader() == null || !removeFields.contains(f.getHeader()))
                    _fields[_size++] = f;
=======
                removed = f;
                _size--;
                System.arraycopy(_fields, i + 1, _fields, i, _size - i);
>>>>>>> 86a40a07
            }
        }

        /**
         * Add to or set a field. If the field is allowed to have multiple values, add will add multiple
         * headers of the same name.
         *
         * @param name the name of the field
         * @param value the value of the field.
         * @return this builder
         */
        public Mutable add(String name, String value)
        {
            if (value != null)
                return add(new HttpField(name, value));
            return this;
        }

        public Mutable add(HttpHeader header, HttpHeaderValue value)
        {
            return add(header, value.toString());
        }

        /**
         * Add to or set a field. If the field is allowed to have multiple values, add will add multiple
         * headers of the same name.
         *
         * @param header the header
         * @param value the value of the field.
         * @return this builder
         */
        public Mutable add(HttpHeader header, String value)
        {
            if (value == null)
                throw new IllegalArgumentException("null value");

            HttpField field = new HttpField(header, value);
            return add(field);
        }

        public Mutable add(HttpField field)
        {
            if (field != null)
            {
                if (_size == _fields.length)
                    _fields = Arrays.copyOf(_fields, _size * 2);
                _fields[_size++] = field;
            }
            return this;
        }

        public Mutable add(HttpFields fields)
        {
            if (fields instanceof Immutable)
            {
                Immutable b = (Immutable)fields;
                _fields = Arrays.copyOf(b._fields, b._fields.length + 4);
                _size = b._fields.length;
            }
            else if (fields instanceof Mutable)
            {
                Mutable b = (Mutable)fields;
                _fields = Arrays.copyOf(b._fields, b._fields.length);
                _size = b._size;
            }
            else
            {
                _fields = new HttpField[fields.size() + 4];
                _size = 0;
                for (HttpField f : fields)
                    _fields[_size++] = f;
            }
            return this;
        }

        /**
         * Add comma separated values, but only if not already
         * present.
         *
         * @param header The header to add the value(s) to
         * @param values The value(s) to add
         * @return this builder
         */
        public Mutable addCSV(HttpHeader header, String... values)
        {
            QuotedCSV existing = null;
            for (HttpField f : this)
            {
                if (f.getHeader() == header)
                {
                    if (existing == null)
                        existing = new QuotedCSV(false);
                    existing.addValue(f.getValue());
                }
            }
            String value = formatCsvExcludingExisting(existing, values);
            if (value != null)
                add(header, value);
            return this;
        }

        /**
         * Add comma separated values, but only if not already
         * present.
         *
         * @param name The header to add the value(s) to
         * @param values The value(s) to add
         * @return this builder
         */
        public Mutable addCSV(String name, String... values)
        {
            QuotedCSV existing = null;
            for (HttpField f : this)
            {
                if (f.getName().equalsIgnoreCase(name))
                {
                    if (existing == null)
                        existing = new QuotedCSV(false);
                    existing.addValue(f.getValue());
                }
            }
            String value = formatCsvExcludingExisting(existing, values);
            if (value != null)
                add(name, value);
            return this;
        }

        /**
         * Sets the value of a date field.
         *
         * @param name the field name
         * @param date the field date value
         * @return this builder
         */
        public Mutable addDateField(String name, long date)
        {
            add(name, DateGenerator.formatDate(date));
            return this;
        }

        @Override
        public Immutable asImmutable()
        {
            return new Immutable(Arrays.copyOf(_fields, _size));
        }

        public Mutable clear()
        {
            _size = 0;
            return this;
        }

        @Override
        public boolean equals(Object o)
        {
            if (this == o)
                return true;
            if (!(o instanceof Mutable))
                return false;

            return isEqualTo((HttpFields)o);
        }

        /**
         * Get a Field by index.
         *
         * @param index the field index
         * @return A Field value or null if the Field value has not been set
         */
        @Override
        public HttpField getField(int index)
        {
            if (index >= _size || index < 0)
                throw new NoSuchElementException();
            return _fields[index];
        }

        @Override
        public int hashCode()
        {
            int hash = 0;
            for (int i = _fields.length; i-- > 0; )
                hash ^= _fields[i].hashCode();
            return hash;
        }

        @Override
        public Iterator<HttpField> iterator()
        {
            return new Iterator<>()
            {
                int _index = 0;

                @Override
                public boolean hasNext()
                {
                    return _index < _size;
                }

                @Override
                public HttpField next()
                {
                    return _fields[_index++];
                }

                @Override
                public void remove()
                {
                    if (_size == 0)
                        throw new IllegalStateException();
                    System.arraycopy(_fields, _index, _fields, _index - 1, _size-- - _index--);
                }
            };
        }

        public ListIterator<HttpField> listIterator()
        {
            return new ListItr();
        }

        public Mutable put(HttpField field)
        {
            boolean put = false;

            for (int i = 0; i < _size; i++)
            {
                HttpField f = _fields[i];
                if (f.isSameName(field))
                {
                    if (put)
                        System.arraycopy(_fields, i + 1, _fields, i, _size-- - i-- - 1);
                    else
                    {
                        _fields[i] = field;
                        put = true;
                    }
                }
            }
            if (!put)
                add(field);
            return this;
        }

        /**
         * Set a field.
         *
         * @param name the name of the field
         * @param value the value of the field. If null the field is cleared.
         * @return this builder
         */
        public Mutable put(String name, String value)
        {
            return (value == null)
                ? remove(name)
                : put(new HttpField(name, value));
        }

        public Mutable put(HttpHeader header, HttpHeaderValue value)
        {
            return put(header, value.toString());
        }

<<<<<<< HEAD
        /**
         * Set a field.
         *
         * @param header the header name of the field
         * @param value the value of the field. If null the field is cleared.
         * @return this builder
         */
        public Mutable put(HttpHeader header, String value)
        {
            return (value == null)
                ? remove(header)
                : put(new HttpField(header, value));
        }
=======
    /**
     * Add fields from another HttpFields instance. Single valued fields are replaced, while all
     * others are added.
     *
     * @param fields the fields to add
     */
    @Deprecated
    public void add(HttpFields fields)
    {
        // TODO this implementation doesn't do what the javadoc says and is really the same
        // as addAll, which is renamed to add anyway in 10.
        if (fields == null)
            return;
>>>>>>> 86a40a07

        /**
         * Set a field.
         *
         * @param name the name of the field
         * @param list the List value of the field. If null the field is cleared.
         * @return this builder
         */
        public Mutable put(String name, List<String> list)
        {
            remove(name);
            for (String v : list)
            {
                if (v != null)
                    add(name, v);
            }
            return this;
        }

        /**
         * Sets the value of a date field.
         *
         * @param name the field name
         * @param date the field date value
         * @return this builder
         */
        public Mutable putDateField(HttpHeader name, long date)
        {
            return put(name, DateGenerator.formatDate(date));
        }

        /**
         * Sets the value of a date field.
         *
         * @param name the field name
         * @param date the field date value
         * @return this builder
         */
        public Mutable putDateField(String name, long date)
        {
            return put(name, DateGenerator.formatDate(date));
        }

        /**
         * Sets the value of an long field.
         *
         * @param name the field name
         * @param value the field long value
         * @return this builder
         */
        public Mutable putLongField(HttpHeader name, long value)
        {
            return put(name, Long.toString(value));
        }

        /**
         * Sets the value of an long field.
         *
         * @param name the field name
         * @param value the field long value
         * @return this builder
         */
        public Mutable putLongField(String name, long value)
        {
            return put(name, Long.toString(value));
        }

        /**
         * Remove a field.
         *
         * @param name the field to remove
         * @return this builder
         */
        public Mutable remove(HttpHeader name)
        {
            for (int i = 0; i < _size; i++)
            {
                HttpField f = _fields[i];
                if (f.getHeader() == name)
                    System.arraycopy(_fields, i + 1, _fields, i, _size-- - i-- - 1);
            }
            return this;
        }

        public Mutable remove(EnumSet<HttpHeader> fields)
        {
            for (int i = 0; i < _size; i++)
            {
                HttpField f = _fields[i];
                if (fields.contains(f.getHeader()))
                    System.arraycopy(_fields, i + 1, _fields, i, _size-- - i-- - 1);
            }
            return this;
        }

        /**
         * Remove a field.
         *
         * @param name the field to remove
         * @return this builder
         */
        public Mutable remove(String name)
        {
            for (int i = 0; i < _size; i++)
            {
                HttpField f = _fields[i];
                if (f.getName().equalsIgnoreCase(name))
                    System.arraycopy(_fields, i + 1, _fields, i, _size-- - i-- - 1);
            }
            return this;
        }

        public int size()
        {
            return _size;
        }

        @Override
        public Stream<HttpField> stream()
        {
            return Arrays.stream(_fields, 0, _size);
        }

        @Override
        public String toString()
        {
            return asString();
        }

        private String formatCsvExcludingExisting(QuotedCSV existing, String... values)
        {
            // remove any existing values from the new values
            boolean add = true;
            if (existing != null && !existing.isEmpty())
            {
                add = false;

                for (int i = values.length; i-- > 0; )
                {
                    String unquoted = QuotedCSV.unquote(values[i]);
                    if (existing.getValues().contains(unquoted))
                        values[i] = null;
                    else
                        add = true;
                }
            }

            if (add)
            {
                StringBuilder value = new StringBuilder();
                for (String v : values)
                {
                    if (v == null)
                        continue;
                    if (value.length() > 0)
                        value.append(", ");
                    value.append(v);
                }
                if (value.length() > 0)
                    return value.toString();
            }

            return null;
        }

        private class ListItr implements ListIterator<HttpField>
        {
            int _cursor;       // index of next element to return
            int _current = -1;

            @Override
            public void add(HttpField field)
            {
                _fields = Arrays.copyOf(_fields, _fields.length + 1);
                System.arraycopy(_fields, _cursor, _fields, _cursor + 1, _size++);
                _fields[_cursor++] = field;
                _current = -1;
            }

            @Override
            public boolean hasNext()
            {
                return _cursor != _size;
            }

            @Override
            public boolean hasPrevious()
            {
                return _cursor > 0;
            }

            @Override
            public HttpField next()
            {
                if (_cursor == _size)
                    throw new NoSuchElementException();
                _current = _cursor++;
                return _fields[_current];
            }

            @Override
            public int nextIndex()
            {
                return _cursor + 1;
            }

            @Override
            public HttpField previous()
            {
                if (_cursor == 0)
                    throw new NoSuchElementException();
                _current = --_cursor;
                return _fields[_current];
            }

            @Override
            public int previousIndex()
            {
                return _cursor - 1;
            }

            @Override
            public void remove()
            {
                if (_current < 0)
                    throw new IllegalStateException();
                _size--;
                System.arraycopy(_fields, _current + 1, _fields, _current, _size - _current);
                _fields[_size] = null;
                _cursor = _current;
                _current = -1;
            }

            @Override
            public void set(HttpField field)
            {
                if (_current < 0)
                    throw new IllegalStateException();
                _fields[_current] = field;
            }
        }
    }

    /**
     * HTTP Fields. A collection of HTTP header and or Trailer fields.
     *
     * <p>This class is not synchronized as it is expected that modifications will only be performed by a
     * single thread.
     *
     * <p>The cookie handling provided by this class is guided by the Servlet specification and RFC6265.
     */
    class Immutable implements HttpFields
    {
        final HttpField[] _fields;

        /**
         * Initialize HttpFields from copy.
         *
         * @param fields the fields to copy data from
         */
        Immutable(HttpField[] fields)
        {
            _fields = fields;
        }

        @Override
        public Immutable asImmutable()
        {
            return this;
        }

        @Override
        public boolean equals(Object o)
        {
            if (this == o)
                return true;
            if (!(o instanceof Immutable))
                return false;

            return isEqualTo((HttpFields)o);
        }

        @Override
        public String get(String header)
        {
            // default impl overridden for efficiency
            for (HttpField f : _fields)
                if (f.getName().equalsIgnoreCase(header))
                    return f.getValue();
            return null;
        }

        @Override
        public String get(HttpHeader header)
        {
            // default impl overridden for efficiency
            for (HttpField f : _fields)
                if (f.getHeader() == header)
                    return f.getValue();
            return null;
        }

        @Override
        public HttpField getField(HttpHeader header)
        {
            // default impl overridden for efficiency
            for (HttpField f : _fields)
                if (f.getHeader() == header)
                    return f;
            return null;
        }

        @Override
        public HttpField getField(String name)
        {
            // default impl overridden for efficiency
            for (HttpField f : _fields)
                if (f.getName().equalsIgnoreCase(name))
                    return f;
            return null;
        }

        @Override
        public HttpField getField(int index)
        {
            if (index >= _fields.length)
                throw new NoSuchElementException();
            return _fields[index];
        }

        @Override
        public int hashCode()
        {
<<<<<<< HEAD
            int hash = 0;
            for (int i = _fields.length; i-- > 0; )
                hash ^= _fields[i].hashCode();
            return hash;
        }

        @Override
        public Iterator<HttpField> iterator()
        {
            return new Iterator<>()
            {
                int _index = 0;

                @Override
                public boolean hasNext()
                {
                    return _index < _fields.length;
                }

                @Override
                public HttpField next()
                {
                    return _fields[_index++];
                }
            };
=======
            return _cursor;
>>>>>>> 86a40a07
        }

        @Override
        public int size()
        {
            return _fields.length;
        }

        @Override
        public Stream<HttpField> stream()
        {
<<<<<<< HEAD
            return Arrays.stream(_fields);
=======
            if (_current < 0)
                throw new IllegalStateException();
            if (field == null)
                remove();
            else
                _fields[_current] = field;
>>>>>>> 86a40a07
        }

        @Override
        public String toString()
        {
<<<<<<< HEAD
            return asString();
=======
            if (field != null)
            {
                _fields = Arrays.copyOf(_fields, _fields.length + 1);
                System.arraycopy(_fields, _cursor, _fields, _cursor + 1, _size - _cursor);
                _fields[_cursor++] = field;
                _size++;
                _current = -1;
            }
>>>>>>> 86a40a07
        }
    }
}<|MERGE_RESOLUTION|>--- conflicted
+++ resolved
@@ -208,31 +208,17 @@
      */
     default List<String> getCSV(String name, boolean keepQuotes)
     {
-<<<<<<< HEAD
         QuotedCSV values = null;
         for (HttpField f : this)
-=======
-        List<String> list = null;
-        for (int i = 0; i < _size; i++)
->>>>>>> 86a40a07
         {
             if (f.getName().equalsIgnoreCase(name))
             {
-<<<<<<< HEAD
                 if (values == null)
                     values = new QuotedCSV(keepQuotes);
                 values.addValue(f.getValue());
             }
         }
         return values == null ? Collections.emptyList() : values.getValues();
-=======
-                if (list == null)
-                    list = new ArrayList<>(size() - i);
-                list.add(f.getValue());
-            }
-        }
-        return list == null ? Collections.emptyList() : list;
->>>>>>> 86a40a07
     }
 
     /**
@@ -448,52 +434,6 @@
         };
     }
 
-<<<<<<< HEAD
-=======
-    public void put(HttpField field)
-    {
-        boolean put = false;
-        for (int i = _size; i-- > 0; )
-        {
-            HttpField f = _fields[i];
-            if (f.isSameName(field))
-            {
-                if (put)
-                {
-                    _size--;
-                    System.arraycopy(_fields, i + 1, _fields, i, _size - i);
-                }
-                else
-                {
-                    _fields[i] = field;
-                    put = true;
-                }
-            }
-        }
-        if (!put)
-            add(field);
-    }
-
-    /**
-     * Set a field.
-     *
-     * @param name the name of the field
-     * @param value the value of the field. If null the field is cleared.
-     */
-    public void put(String name, String value)
-    {
-        if (value == null)
-            remove(name);
-        else
-            put(new HttpField(name, value));
-    }
-
-    public void put(HttpHeader header, HttpHeaderValue value)
-    {
-        put(header, value.toString());
-    }
-
->>>>>>> 86a40a07
     /**
      * Get multiple field values of the same name
      *
@@ -502,7 +442,6 @@
      */
     default List<String> getValuesList(HttpHeader header)
     {
-<<<<<<< HEAD
         final List<String> list = new ArrayList<>();
         for (HttpField f : this)
         {
@@ -510,14 +449,6 @@
                 list.add(f.getValue());
         }
         return list;
-=======
-        Objects.requireNonNull(header, "header must not be null");
-
-        if (value == null)
-            remove(header);
-        else
-            put(new HttpField(header, value));
->>>>>>> 86a40a07
     }
 
     /**
@@ -528,18 +459,8 @@
      */
     default List<String> getValuesList(String name)
     {
-<<<<<<< HEAD
         final List<String> list = new ArrayList<>();
         for (HttpField f : this)
-=======
-        Objects.requireNonNull(name, "name must not be null");
-
-        remove(name);
-        if (list == null)
-            return;
-
-        for (String v : list)
->>>>>>> 86a40a07
         {
             if (f.getName().equalsIgnoreCase(name))
                 list.add(f.getValue());
@@ -563,17 +484,9 @@
         return !i.hasNext();
     }
 
-<<<<<<< HEAD
     int size();
 
     Stream<HttpField> stream();
-=======
-    public void add(HttpHeader header, HttpHeaderValue value)
-    {
-        if (value != null)
-            add(header, value.toString());
-    }
->>>>>>> 86a40a07
 
     /**
      * HTTP Fields. A collection of HTTP header and or Trailer fields.
@@ -585,15 +498,8 @@
      */
     class Mutable implements Iterable<HttpField>, HttpFields
     {
-<<<<<<< HEAD
         private HttpField[] _fields;
         private int _size;
-=======
-        Objects.requireNonNull(header, "header must not be null");
-
-        if (value == null)
-            throw new IllegalArgumentException("null value");
->>>>>>> 86a40a07
 
         /**
          * Initialize an empty HttpFields.
@@ -636,7 +542,6 @@
             boolean put = false;
             for (HttpField f : fields)
             {
-<<<<<<< HEAD
                 if (replaceField.isSameName(f))
                 {
                     if (!put)
@@ -647,11 +552,6 @@
                 {
                     _fields[_size++] = f;
                 }
-=======
-                removed = f;
-                _size--;
-                System.arraycopy(_fields, i + 1, _fields, i, _size - i);
->>>>>>> 86a40a07
             }
             if (!put)
                 _fields[_size++] = replaceField;
@@ -669,14 +569,8 @@
             _size = 0;
             for (HttpField f : fields)
             {
-<<<<<<< HEAD
                 if (f.getHeader() == null || !removeFields.contains(f.getHeader()))
                     _fields[_size++] = f;
-=======
-                removed = f;
-                _size--;
-                System.arraycopy(_fields, i + 1, _fields, i, _size - i);
->>>>>>> 86a40a07
             }
         }
 
@@ -939,7 +833,6 @@
             return put(header, value.toString());
         }
 
-<<<<<<< HEAD
         /**
          * Set a field.
          *
@@ -953,21 +846,6 @@
                 ? remove(header)
                 : put(new HttpField(header, value));
         }
-=======
-    /**
-     * Add fields from another HttpFields instance. Single valued fields are replaced, while all
-     * others are added.
-     *
-     * @param fields the fields to add
-     */
-    @Deprecated
-    public void add(HttpFields fields)
-    {
-        // TODO this implementation doesn't do what the javadoc says and is really the same
-        // as addAll, which is renamed to add anyway in 10.
-        if (fields == null)
-            return;
->>>>>>> 86a40a07
 
         /**
          * Set a field.
@@ -978,6 +856,8 @@
          */
         public Mutable put(String name, List<String> list)
         {
+            Objects.requireNonNull(name, "name must not be null");
+            Objects.requireNonNull(list, "list must not be null");
             remove(name);
             for (String v : list)
             {
@@ -1141,6 +1021,9 @@
             @Override
             public void add(HttpField field)
             {
+                if (field == null)
+                    return;
+
                 _fields = Arrays.copyOf(_fields, _fields.length + 1);
                 System.arraycopy(_fields, _cursor, _fields, _cursor + 1, _size++);
                 _fields[_cursor++] = field;
@@ -1206,7 +1089,10 @@
             {
                 if (_current < 0)
                     throw new IllegalStateException();
-                _fields[_current] = field;
+                if (field == null)
+                    remove();
+                else
+                    _fields[_current] = field;
             }
         }
     }
@@ -1301,7 +1187,6 @@
         @Override
         public int hashCode()
         {
-<<<<<<< HEAD
             int hash = 0;
             for (int i = _fields.length; i-- > 0; )
                 hash ^= _fields[i].hashCode();
@@ -1327,9 +1212,6 @@
                     return _fields[_index++];
                 }
             };
-=======
-            return _cursor;
->>>>>>> 86a40a07
         }
 
         @Override
@@ -1341,33 +1223,13 @@
         @Override
         public Stream<HttpField> stream()
         {
-<<<<<<< HEAD
             return Arrays.stream(_fields);
-=======
-            if (_current < 0)
-                throw new IllegalStateException();
-            if (field == null)
-                remove();
-            else
-                _fields[_current] = field;
->>>>>>> 86a40a07
         }
 
         @Override
         public String toString()
         {
-<<<<<<< HEAD
             return asString();
-=======
-            if (field != null)
-            {
-                _fields = Arrays.copyOf(_fields, _fields.length + 1);
-                System.arraycopy(_fields, _cursor, _fields, _cursor + 1, _size - _cursor);
-                _fields[_cursor++] = field;
-                _size++;
-                _current = -1;
-            }
->>>>>>> 86a40a07
         }
     }
 }