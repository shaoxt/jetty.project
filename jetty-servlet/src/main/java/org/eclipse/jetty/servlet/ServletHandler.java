--- conflicted
+++ resolved
@@ -1475,25 +1475,16 @@
 
     public void setFilters(FilterHolder[] holders)
     {
-<<<<<<< HEAD
         try (AutoLock l = lock())
         {
             if (holders != null)
                 initializeHolders(holders);
 
-            updateBeans(_filters,holders);
+            updateBeans(_filters, holders);
             _filters = holders;
             updateNameMappings();
             invalidateChainsCache();
         }
-=======
-        if (holders != null)
-            initializeHolders(holders);
-        updateBeans(_filters, holders);
-        _filters = holders;
-        updateNameMappings();
-        invalidateChainsCache();
->>>>>>> 5dd98777
     }
 
     /**
@@ -1515,24 +1506,15 @@
      */
     public void setServlets(ServletHolder[] holders)
     {
-<<<<<<< HEAD
         try (AutoLock l = lock())
         {
             if (holders != null)
                 initializeHolders(holders);
-            updateBeans(_servlets,holders);
+            updateBeans(_servlets, holders);
             _servlets = holders;
             updateNameMappings();
             invalidateChainsCache();
         }
-=======
-        if (holders != null)
-            initializeHolders(holders);
-        updateBeans(_servlets, holders);
-        _servlets = holders;
-        updateNameMappings();
-        invalidateChainsCache();
->>>>>>> 5dd98777
     }
 
     /**
