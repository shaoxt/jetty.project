--- conflicted
+++ resolved
@@ -588,15 +588,7 @@
                     response.sendError(HttpServletResponse.SC_INTERNAL_SERVER_ERROR);
             }
             else
-<<<<<<< HEAD
                 LOG.debug("Response already committed",th);
-            
-            // Complete async requests 
-            if (request.isAsyncStarted())
-                request.getAsyncContext().complete();
-=======
-                LOG.debug("Response already committed for handling "+th);
->>>>>>> 56fcfa45
         }
         catch(Error e)
         {
