//
//  ========================================================================
//  Copyright (c) 1995-2012 Mort Bay Consulting Pty. Ltd.
//  ------------------------------------------------------------------------
//  All rights reserved. This program and the accompanying materials
//  are made available under the terms of the Eclipse Public License v1.0
//  and Apache License v2.0 which accompanies this distribution.
//
//      The Eclipse Public License is available at
//      http://www.eclipse.org/legal/epl-v10.html
//
//      The Apache License v2.0 is available at
//      http://www.opensource.org/licenses/apache2.0.php
//
//  You may elect to redistribute this code under either of these licenses.
//  ========================================================================
//

package org.eclipse.jetty.servlet;

import java.io.IOException;
import java.util.ArrayList;
import java.util.Arrays;
import java.util.Collection;
import java.util.Collections;
import java.util.HashMap;
import java.util.HashSet;
import java.util.List;
import java.util.Map;
import java.util.Set;
import java.util.Stack;
import javax.servlet.MultipartConfigElement;
import javax.servlet.Servlet;
import javax.servlet.ServletConfig;
import javax.servlet.ServletContext;
import javax.servlet.ServletException;
import javax.servlet.ServletRegistration;
import javax.servlet.ServletRequest;
import javax.servlet.ServletResponse;
import javax.servlet.ServletSecurityElement;
import javax.servlet.SingleThreadModel;
import javax.servlet.UnavailableException;

import org.eclipse.jetty.security.IdentityService;
import org.eclipse.jetty.security.RunAsToken;
import org.eclipse.jetty.server.Request;
import org.eclipse.jetty.server.UserIdentity;
import org.eclipse.jetty.server.handler.ContextHandler;
import org.eclipse.jetty.util.Loader;
import org.eclipse.jetty.util.annotation.ManagedAttribute;
import org.eclipse.jetty.util.annotation.ManagedObject;
import org.eclipse.jetty.util.log.Log;
import org.eclipse.jetty.util.log.Logger;




/* --------------------------------------------------------------------- */
/** Servlet Instance and Context Holder.
 * Holds the name, params and some state of a javax.servlet.Servlet
 * instance. It implements the ServletConfig interface.
 * This class will organise the loading of the servlet when needed or
 * requested.
 *
 *
 */
@ManagedObject("Servlet Holder")
public class ServletHolder extends Holder<Servlet> implements UserIdentity.Scope, Comparable<ServletHolder>
{
    private static final Logger LOG = Log.getLogger(ServletHolder.class);

    /* ---------------------------------------------------------------- */
    private int _initOrder;
    private boolean _initOnStartup=false;
    private Map<String, String> _roleMap;
    private String _forcedPath;
    private String _runAsRole;
    private RunAsToken _runAsToken;
    private IdentityService _identityService;
    private ServletRegistration.Dynamic _registration;


    private transient Servlet _servlet;
    private transient Config _config;
    private transient long _unavailable;
    private transient boolean _enabled = true;
    private transient UnavailableException _unavailableEx;
    public static final Map<String,String> NO_MAPPED_ROLES = Collections.emptyMap();

    /* ---------------------------------------------------------------- */
    /** Constructor .
     */
    public ServletHolder()
    {
        super (Source.EMBEDDED);
    }

    /* ---------------------------------------------------------------- */
    /** Constructor .
     */
    public ServletHolder(Holder.Source creator)
    {
        super (creator);
    }

    /* ---------------------------------------------------------------- */
    /** Constructor for existing servlet.
     */
    public ServletHolder(Servlet servlet)
    {
        super (Source.EMBEDDED);
        setServlet(servlet);
    }

    /* ---------------------------------------------------------------- */
    /** Constructor for servlet class.
     */
    public ServletHolder(String name, Class<? extends Servlet> servlet)
    {
        super (Source.EMBEDDED);
        setName(name);
        setHeldClass(servlet);
    }

    /* ---------------------------------------------------------------- */
    /** Constructor for servlet class.
     */
    public ServletHolder(String name, Servlet servlet)
    {
        super (Source.EMBEDDED);
        setName(name);
        setServlet(servlet);
    }

    /* ---------------------------------------------------------------- */
    /** Constructor for servlet class.
     */
    public ServletHolder(Class<? extends Servlet> servlet)
    {
        super (Source.EMBEDDED);
        setHeldClass(servlet);
    }

    /* ---------------------------------------------------------------- */
    /**
     * @return The unavailable exception or null if not unavailable
     */
    public UnavailableException getUnavailableException()
    {
        return _unavailableEx;
    }

    /* ------------------------------------------------------------ */
    public synchronized void setServlet(Servlet servlet)
    {
        if (servlet==null || servlet instanceof SingleThreadModel)
            throw new IllegalArgumentException();

        _extInstance=true;
        _servlet=servlet;
        setHeldClass(servlet.getClass());
        if (getName()==null)
            setName(servlet.getClass().getName()+"-"+super.hashCode());
    }

    /* ------------------------------------------------------------ */
    @ManagedAttribute(value="initialization order", readonly=true)
    public int getInitOrder()
    {
        return _initOrder;
    }

    /* ------------------------------------------------------------ */
    /** Set the initialize order.
     * Holders with order<0, are initialized on use. Those with
     * order>=0 are initialized in increasing order when the handler
     * is started.
     */
    public void setInitOrder(int order)
    {
        _initOnStartup=order>0;
        _initOrder = order;
    }

    /* ------------------------------------------------------------ */
    /** Comparitor by init order.
     */
    @Override
    public int compareTo(ServletHolder sh)
    {
        if (sh==this)
            return 0;
        if (sh._initOrder<_initOrder)
            return 1;
        if (sh._initOrder>_initOrder)
            return -1;

        int c=(_className!=null && sh._className!=null)?_className.compareTo(sh._className):0;
        if (c==0)
            c=_name.compareTo(sh._name);
        if (c==0)
            c=this.hashCode()>sh.hashCode()?1:-1;
            return c;
    }

    /* ------------------------------------------------------------ */
    public boolean equals(Object o)
    {
        return o instanceof ServletHolder && compareTo((ServletHolder)o)==0;
    }

    /* ------------------------------------------------------------ */
    public int hashCode()
    {
        return _name==null?System.identityHashCode(this):_name.hashCode();
    }

    /* ------------------------------------------------------------ */
    /** Link a user role.
     * Translate the role name used by a servlet, to the link name
     * used by the container.
     * @param name The role name as used by the servlet
     * @param link The role name as used by the container.
     */
    public synchronized void setUserRoleLink(String name,String link)
    {
        if (_roleMap==null)
            _roleMap=new HashMap<String, String>();
        _roleMap.put(name,link);
    }

    /* ------------------------------------------------------------ */
    /** get a user role link.
     * @param name The name of the role
     * @return The name as translated by the link. If no link exists,
     * the name is returned.
     */
    public String getUserRoleLink(String name)
    {
        if (_roleMap==null)
            return name;
        String link= _roleMap.get(name);
        return (link==null)?name:link;
    }

    /* ------------------------------------------------------------ */
    public Map<String, String> getRoleMap()
    {
        return _roleMap == null? NO_MAPPED_ROLES : _roleMap;
    }

    /* ------------------------------------------------------------ */
    /**
     * @return Returns the forcedPath.
     */
    @ManagedAttribute(value="forced servlet path", readonly=true)
    public String getForcedPath()
    {
        return _forcedPath;
    }

    /* ------------------------------------------------------------ */
    /**
     * @param forcedPath The forcedPath to set.
     */
    public void setForcedPath(String forcedPath)
    {
        _forcedPath = forcedPath;
    }

    public boolean isEnabled()
    {
        return _enabled;
    }


    public void setEnabled(boolean enabled)
    {
        _enabled = enabled;
    }


    /* ------------------------------------------------------------ */
    public void doStart()
        throws Exception
    {
        _unavailable=0;
        if (!_enabled)
            return;
        //check servlet has a class (ie is not a preliminary registration). If preliminary, fail startup.
        try
        {
            super.doStart();
        }
        catch (UnavailableException ue)
        {
            makeUnavailable(ue);
            throw ue;
        }

        try
        {
            checkServletType();
        }
        catch (UnavailableException ue)
        {
            makeUnavailable(ue);
            if (!_servletHandler.isStartWithUnavailable())
                throw ue; //servlet is not an instance of javax.servlet.Servlet
        }


        _identityService = _servletHandler.getIdentityService();
        if (_identityService!=null && _runAsRole!=null)
            _runAsToken=_identityService.newRunAsToken(_runAsRole);

        _config=new Config();

        if (_class!=null && javax.servlet.SingleThreadModel.class.isAssignableFrom(_class))
            _servlet = new SingleThreadedWrapper();

        if (_extInstance || _initOnStartup)
        {
            try
            {
                initServlet();
            }
            catch(Exception e)
            {
                if (_servletHandler.isStartWithUnavailable())
                    LOG.ignore(e);
                else
                    throw e;
            }
        }
    }

    /* ------------------------------------------------------------ */
    public void doStop()
        throws Exception
    {
        Object old_run_as = null;
        if (_servlet!=null)
        {
            try
            {
                if (_identityService!=null)
                    old_run_as=_identityService.setRunAs(_identityService.getSystemUserIdentity(),_runAsToken);

                destroyInstance(_servlet);
            }
            catch (Exception e)
            {
                LOG.warn(e);
            }
            finally
            {
                if (_identityService!=null)
                    _identityService.unsetRunAs(old_run_as);
            }
        }

        if (!_extInstance)
            _servlet=null;

        _config=null;
    }

    /* ------------------------------------------------------------ */
    public void destroyInstance (Object o)
    throws Exception
    {
        if (o==null)
            return;
        Servlet servlet =  ((Servlet)o);
        servlet.destroy();
        getServletHandler().destroyServlet(servlet);
    }

    /* ------------------------------------------------------------ */
    /** Get the servlet.
     * @return The servlet
     */
    public synchronized Servlet getServlet()
        throws ServletException
    {
        // Handle previous unavailability
        if (_unavailable!=0)
        {
            if (_unavailable<0 || _unavailable>0 && System.currentTimeMillis()<_unavailable)
                throw _unavailableEx;
            _unavailable=0;
            _unavailableEx=null;
        }

        if (_servlet==null)
            initServlet();
        return _servlet;
    }

    /* ------------------------------------------------------------ */
    /** Get the servlet instance (no initialization done).
     * @return The servlet or null
     */
    public Servlet getServletInstance()
    {
        return _servlet;
    }

    /* ------------------------------------------------------------ */
    /**
     * Check to ensure class of servlet is acceptable.
     * @throws UnavailableException
     */
    public void checkServletType ()
        throws UnavailableException
    {
        if (_class==null || !javax.servlet.Servlet.class.isAssignableFrom(_class))
        {
            throw new UnavailableException("Servlet "+_class+" is not a javax.servlet.Servlet");
        }
    }

    /* ------------------------------------------------------------ */
    /**
     * @return true if the holder is started and is not unavailable
     */
    public boolean isAvailable()
    {
        if (isStarted()&& _unavailable==0)
            return true;
        try
        {
            getServlet();
        }
        catch(Exception e)
        {
            LOG.ignore(e);
        }

        return isStarted()&& _unavailable==0;
    }

    /* ------------------------------------------------------------ */
    private void makeUnavailable(UnavailableException e)
    {
        if (_unavailableEx==e && _unavailable!=0)
            return;

        _servletHandler.getServletContext().log("unavailable",e);

        _unavailableEx=e;
        _unavailable=-1;
        if (e.isPermanent())
            _unavailable=-1;
        else
        {
            if (_unavailableEx.getUnavailableSeconds()>0)
                _unavailable=System.currentTimeMillis()+1000*_unavailableEx.getUnavailableSeconds();
            else
                _unavailable=System.currentTimeMillis()+5000; // TODO configure
        }
    }

    /* ------------------------------------------------------------ */

    private void makeUnavailable(final Throwable e)
    {
        if (e instanceof UnavailableException)
            makeUnavailable((UnavailableException)e);
        else
        {
            ServletContext ctx = _servletHandler.getServletContext();
            if (ctx==null)
                LOG.info("unavailable",e);
            else
                ctx.log("unavailable",e);
            _unavailableEx=new UnavailableException(String.valueOf(e),-1)
            {
                {
                    initCause(e);
                }
            };
            _unavailable=-1;
        }
    }

    /* ------------------------------------------------------------ */
    private void initServlet()
    	throws ServletException
    {
        Object old_run_as = null;
        try
        {
            if (_servlet==null)
                _servlet=newInstance();
            if (_config==null)
                _config=new Config();

            // Handle run as
            if (_identityService!=null)
            {
                old_run_as=_identityService.setRunAs(_identityService.getSystemUserIdentity(),_runAsToken);
            }

            // Handle configuring servlets that implement org.apache.jasper.servlet.JspServlet
            if (isJspServlet())
            {
                initJspServlet();
            }

            initMultiPart();
            
            _servlet.init(_config);
        }
        catch (UnavailableException e)
        {
            makeUnavailable(e);
            _servlet=null;
            _config=null;
            throw e;
        }
        catch (ServletException e)
        {
            makeUnavailable(e.getCause()==null?e:e.getCause());
            _servlet=null;
            _config=null;
            throw e;
        }
        catch (Exception e)
        {
            makeUnavailable(e);
            _servlet=null;
            _config=null;
            throw new ServletException(this.toString(),e);
        }
        finally
        {
            // pop run-as role
            if (_identityService!=null)
                _identityService.unsetRunAs(old_run_as);
        }
    }


    /* ------------------------------------------------------------ */
    /**
     * @throws Exception
     */
    protected void initJspServlet () throws Exception
    {
        ContextHandler ch = ((ContextHandler.Context)getServletHandler().getServletContext()).getContextHandler();

        /* Set the webapp's classpath for Jasper */
        ch.setAttribute("org.apache.catalina.jsp_classpath", ch.getClassPath());

        /* Set the system classpath for Jasper */
        setInitParameter("com.sun.appserv.jsp.classpath", Loader.getClassPath(ch.getClassLoader().getParent()));

        /* Set up other classpath attribute */
        if ("?".equals(getInitParameter("classpath")))
        {
            String classpath = ch.getClassPath();
            LOG.debug("classpath=" + classpath);
            if (classpath != null)
                setInitParameter("classpath", classpath);
        }
    }
<<<<<<< HEAD


=======
    
    /* ------------------------------------------------------------ */
    /**
     * Register a ServletRequestListener that will ensure tmp multipart
     * files are deleted when the request goes out of scope.
     * 
     * @throws Exception
     */
    protected void initMultiPart () throws Exception
    {
        //if this servlet can handle multipart requests, ensure tmp files will be
        //cleaned up correctly
        if (((Registration)getRegistration()).getMultipartConfig() != null)
        {
            //Register a listener to delete tmp files that are created as a result of this
            //servlet calling Request.getPart() or Request.getParts()
            ContextHandler ch = ((ContextHandler.Context)getServletHandler().getServletContext()).getContextHandler();
            ch.addEventListener(new Request.MultiPartCleanerListener());
        }
    }
    
>>>>>>> 7625f0b8
    /* ------------------------------------------------------------ */
    /**
     * @see org.eclipse.jetty.server.UserIdentity.Scope#getContextPath()
     */
    public String getContextPath()
    {
        return _config.getServletContext().getContextPath();
    }

    /* ------------------------------------------------------------ */
    /**
     * @see org.eclipse.jetty.server.UserIdentity.Scope#getRoleRefMap()
     */
    public Map<String, String> getRoleRefMap()
    {
        return _roleMap;
    }

    /* ------------------------------------------------------------ */
    @ManagedAttribute(value="role to run servlet as", readonly=true)
    public String getRunAsRole()
    {
        return _runAsRole;
    }

    /* ------------------------------------------------------------ */
    public void setRunAsRole(String role)
    {
        _runAsRole = role;
    }

    /* ------------------------------------------------------------ */
    /** Service a request with this servlet.
     */
    public void handle(Request baseRequest,
                       ServletRequest request,
                       ServletResponse response)
        throws ServletException,
               UnavailableException,
               IOException
    {
        if (_class==null)
            throw new UnavailableException("Servlet Not Initialized");

        Servlet servlet=_servlet;
        synchronized(this)
        {
            if (_unavailable!=0 || !_initOnStartup)
                servlet=getServlet();
            if (servlet==null)
                throw new UnavailableException("Could not instantiate "+_class);
        }

        // Service the request
        boolean servlet_error=true;
        Object old_run_as = null;
        boolean suspendable = baseRequest.isAsyncSupported();
        try
        {
            // Handle aliased path
            if (_forcedPath!=null)
                // TODO complain about poor naming to the Jasper folks
                request.setAttribute("org.apache.catalina.jsp_file",_forcedPath);

            // Handle run as
            if (_identityService!=null)
                old_run_as=_identityService.setRunAs(baseRequest.getResolvedUserIdentity(),_runAsToken);

            if (!isAsyncSupported())
                baseRequest.setAsyncSupported(false);

            MultipartConfigElement mpce = ((Registration)getRegistration()).getMultipartConfig();
            if (mpce != null)
                request.setAttribute(Request.__MULTIPART_CONFIG_ELEMENT, mpce);

            servlet.service(request,response);
            servlet_error=false;
        }
        catch(UnavailableException e)
        {
            makeUnavailable(e);
            throw _unavailableEx;
        }
        finally
        {
            baseRequest.setAsyncSupported(suspendable);

            // pop run-as role
            if (_identityService!=null)
                _identityService.unsetRunAs(old_run_as);

            // Handle error params.
            if (servlet_error)
                request.setAttribute("javax.servlet.error.servlet_name",getName());
        }
    }


    /* ------------------------------------------------------------ */
    private boolean isJspServlet ()
    {
        if (_servlet == null)
            return false;

        Class c = _servlet.getClass();

        boolean result = false;
        while (c != null && !result)
        {
            result = isJspServlet(c.getName());
            c = c.getSuperclass();
        }

        return result;
    }


    /* ------------------------------------------------------------ */
    private boolean isJspServlet (String classname)
    {
        if (classname == null)
            return false;
        return ("org.apache.jasper.servlet.JspServlet".equals(classname));
    }


    /* ------------------------------------------------------------ */
    /* ------------------------------------------------------------ */
    /* ------------------------------------------------------------ */
    protected class Config extends HolderConfig implements ServletConfig
    {
        /* -------------------------------------------------------- */
        public String getServletName()
        {
            return getName();
        }

    }

    /* -------------------------------------------------------- */
    /* -------------------------------------------------------- */
    /* -------------------------------------------------------- */
    public class Registration extends HolderRegistration implements ServletRegistration.Dynamic
    {
        protected MultipartConfigElement _multipartConfig;

        public Set<String> addMapping(String... urlPatterns)
        {
            illegalStateIfContextStarted();
            Set<String> clash=null;
            for (String pattern : urlPatterns)
            {
                ServletMapping mapping = _servletHandler.getServletMapping(pattern);
                if (mapping!=null)
                {
                    //if the servlet mapping was from a default descriptor, then allow it to be overridden
                    if (!mapping.isDefault())
                    {
                        if (clash==null)
                            clash=new HashSet<String>();
                        clash.add(pattern);
                    }
                }
            }

            //if there were any clashes amongst the urls, return them
            if (clash!=null)
                return clash;

            //otherwise apply all of them
            ServletMapping mapping = new ServletMapping();
            mapping.setServletName(ServletHolder.this.getName());
            mapping.setPathSpecs(urlPatterns);
            _servletHandler.addServletMapping(mapping);

            return Collections.emptySet();
        }

        public Collection<String> getMappings()
        {
            ServletMapping[] mappings =_servletHandler.getServletMappings();
            List<String> patterns=new ArrayList<String>();
            if (mappings!=null)
            {
                for (ServletMapping mapping : mappings)
                {
                    if (!mapping.getServletName().equals(getName()))
                        continue;
                    String[] specs=mapping.getPathSpecs();
                    if (specs!=null && specs.length>0)
                        patterns.addAll(Arrays.asList(specs));
                }
            }
            return patterns;
        }

        @Override
        public String getRunAsRole()
        {
            return _runAsRole;
        }

        @Override
        public void setLoadOnStartup(int loadOnStartup)
        {
            illegalStateIfContextStarted();
            ServletHolder.this.setInitOrder(loadOnStartup);
        }

        public int getInitOrder()
        {
            return ServletHolder.this.getInitOrder();
        }

        @Override
        public void setMultipartConfig(MultipartConfigElement element)
        {
            _multipartConfig = element;
        }

        public MultipartConfigElement getMultipartConfig()
        {
            return _multipartConfig;
        }

        @Override
        public void setRunAsRole(String role)
        {
            _runAsRole = role;
        }

        @Override
        public Set<String> setServletSecurity(ServletSecurityElement securityElement)
        {
            return _servletHandler.setServletSecurity(this, securityElement);
        }
    }

    public ServletRegistration.Dynamic getRegistration()
    {
        if (_registration == null)
            _registration = new Registration();
        return _registration;
    }

    /* -------------------------------------------------------- */
    /* -------------------------------------------------------- */
    /* -------------------------------------------------------- */
    private class SingleThreadedWrapper implements Servlet
    {
        Stack<Servlet> _stack=new Stack<Servlet>();

        public void destroy()
        {
            synchronized(this)
            {
                while(_stack.size()>0)
                    try { (_stack.pop()).destroy(); } catch (Exception e) { LOG.warn(e); }
            }
        }

        public ServletConfig getServletConfig()
        {
            return _config;
        }

        public String getServletInfo()
        {
            return null;
        }

        public void init(ServletConfig config) throws ServletException
        {
            synchronized(this)
            {
                if(_stack.size()==0)
                {
                    try
                    {
                        Servlet s = newInstance();
                        s.init(config);
                        _stack.push(s);
                    }
                    catch (ServletException e)
                    {
                        throw e;
                    }
                    catch (Exception e)
                    {
                        throw new ServletException(e);
                    }
                }
            }
        }

        public void service(ServletRequest req, ServletResponse res) throws ServletException, IOException
        {
            Servlet s;
            synchronized(this)
            {
                if(_stack.size()>0)
                    s=(Servlet)_stack.pop();
                else
                {
                    try
                    {
                        s = newInstance();
                        s.init(_config);
                    }
                    catch (ServletException e)
                    {
                        throw e;
                    }
                    catch (Exception e)
                    {
                        throw new ServletException(e);
                    }
                }
            }

            try
            {
                s.service(req,res);
            }
            finally
            {
                synchronized(this)
                {
                    _stack.push(s);
                }
            }
        }
    }

    /* ------------------------------------------------------------ */
    /**
     * @return the newly created Servlet instance
     * @throws ServletException
     * @throws IllegalAccessException
     * @throws InstantiationException
     */
    protected Servlet newInstance() throws ServletException, IllegalAccessException, InstantiationException
    {
        try
        {
            ServletContext ctx = getServletHandler().getServletContext();
            if (ctx==null)
                return getHeldClass().newInstance();
            return ((ServletContextHandler.Context)ctx).createServlet(getHeldClass());
        }
        catch (ServletException se)
        {
            Throwable cause = se.getRootCause();
            if (cause instanceof InstantiationException)
                throw (InstantiationException)cause;
            if (cause instanceof IllegalAccessException)
                throw (IllegalAccessException)cause;
            throw se;
        }
    }
    

    /* ------------------------------------------------------------ */
    @Override
    public String toString()
    {
        return String.format("%s@%x==%s,%d,%b",_name,hashCode(),_className,_initOrder,_servlet!=null);
    }
}<|MERGE_RESOLUTION|>--- conflicted
+++ resolved
@@ -566,11 +566,7 @@
                 setInitParameter("classpath", classpath);
         }
     }
-<<<<<<< HEAD
-
-
-=======
-    
+
     /* ------------------------------------------------------------ */
     /**
      * Register a ServletRequestListener that will ensure tmp multipart
@@ -590,8 +586,7 @@
             ch.addEventListener(new Request.MultiPartCleanerListener());
         }
     }
-    
->>>>>>> 7625f0b8
+
     /* ------------------------------------------------------------ */
     /**
      * @see org.eclipse.jetty.server.UserIdentity.Scope#getContextPath()
