//
//  ========================================================================
//  Copyright (c) 1995-2016 Mort Bay Consulting Pty. Ltd.
//  ------------------------------------------------------------------------
//  All rights reserved. This program and the accompanying materials
//  are made available under the terms of the Eclipse Public License v1.0
//  and Apache License v2.0 which accompanies this distribution.
//
//      The Eclipse Public License is available at
//      http://www.eclipse.org/legal/epl-v10.html
//
//      The Apache License v2.0 is available at
//      http://www.opensource.org/licenses/apache2.0.php
//
//  You may elect to redistribute this code under either of these licenses.
//  ========================================================================
//

package org.eclipse.jetty.nosql.mongodb;

<<<<<<< HEAD
=======
import static org.junit.Assert.assertEquals;
import static org.junit.Assert.assertNotNull;
import static org.junit.Assert.assertNull;
import static org.junit.Assert.assertTrue;

import java.io.IOException;

>>>>>>> f86d7269
import javax.servlet.ServletException;
import javax.servlet.http.HttpServlet;
import javax.servlet.http.HttpServletRequest;
import javax.servlet.http.HttpServletResponse;
import javax.servlet.http.HttpSession;

import org.eclipse.jetty.client.HttpClient;
import org.eclipse.jetty.client.api.ContentResponse;
import org.eclipse.jetty.client.api.Request;
import org.eclipse.jetty.server.session.AbstractSessionExpiryTest;
import org.eclipse.jetty.server.session.AbstractTestServer;
import org.eclipse.jetty.servlet.ServletContextHandler;
import org.eclipse.jetty.servlet.ServletHolder;
import org.eclipse.jetty.util.StringUtil;
import org.junit.AfterClass;
import org.junit.BeforeClass;
import org.junit.Test;

import com.mongodb.BasicDBObject;
import com.mongodb.DBCollection;
import com.mongodb.DBObject;

import static org.junit.Assert.assertTrue;

import java.io.IOException;

import static org.junit.Assert.assertFalse;
import static org.junit.Assert.assertEquals;
import static org.junit.Assert.assertNotNull;




public class SessionExpiryTest extends AbstractSessionExpiryTest
{

    
    @BeforeClass
    public static void beforeClass() throws Exception
    {
        MongoTestServer.dropCollection();
        MongoTestServer.createCollection();
    }

    @AfterClass
    public static void afterClass() throws Exception
    {
        MongoTestServer.dropCollection();
    }
    
    @Override
    public AbstractTestServer createServer(int port, int max, int scavenge, int evictionPolicy)
    {
       return new MongoTestServer(port,max,scavenge, evictionPolicy);
    }

    @Test
    public void testSessionNotExpired() throws Exception
    {
        super.testSessionNotExpired();
    }
    
    @Test
    public void testSessionExpiry() throws Exception
    {
        super.testSessionExpiry();
    }
    
    @Test
    public void testBigSessionExpiry() throws Exception
    {
        String contextPath = "";
        String servletMapping = "/server";
        int inactivePeriod = Integer.MAX_VALUE * 60; //integer overflow
        int scavengePeriod = 10;
        int idlePassivatePeriod = 0;
        AbstractTestServer server1 = createServer(0, inactivePeriod, scavengePeriod, idlePassivatePeriod);
        ChangeTimeoutServlet servlet = new ChangeTimeoutServlet();
        ServletHolder holder = new ServletHolder(servlet);
        ServletContextHandler context = server1.addContext(contextPath);
        context.addServlet(holder, servletMapping);
        TestHttpSessionListener listener = new TestHttpSessionListener();
        
        context.getSessionHandler().addEventListener(listener);
        
        server1.start();
        int port1 = server1.getPort();

        try
        {
            HttpClient client = new HttpClient();
            client.start();
            String url = "http://localhost:" + port1 + contextPath + servletMapping;

            //make a request to set up a session on the server
            ContentResponse response1 = client.GET(url + "?action=init");
            assertEquals(HttpServletResponse.SC_OK,response1.getStatus());
            String sessionCookie = response1.getHeaders().get("Set-Cookie");
            assertTrue(sessionCookie != null);
            // Mangle the cookie, replacing Path with $Path, etc.
            sessionCookie = sessionCookie.replaceFirst("(\\W)(P|p)ath=", "$1\\$Path=");
            
            String sessionId = AbstractTestServer.extractSessionId(sessionCookie);     
            
            DBCollection sessions = MongoTestServer.getCollection();
            verifySessionCreated(listener,sessionId);
            //verify that the session timeout is set in mongo
            verifySessionTimeout(sessions, sessionId, -1); //SessionManager sets -1 if maxInactive < 0
            
            //get the session expiry time from mongo
            long expiry = getSessionExpiry(sessions, sessionId);
            assertEquals(0, expiry);

        }
        finally
        {
            server1.stop();
        } 
    }
    
    @Test
    public void changeSessionTimeout() throws Exception
    {
        String contextPath = "";
        String servletMapping = "/server";
        int inactivePeriod = 10;
        int scavengePeriod = 1;
        int idlePassivatePeriod = 0;
        AbstractTestServer server1 = createServer(0, inactivePeriod, scavengePeriod, idlePassivatePeriod);
        ChangeTimeoutServlet servlet = new ChangeTimeoutServlet();
        ServletHolder holder = new ServletHolder(servlet);
        ServletContextHandler context = server1.addContext(contextPath);
        context.addServlet(holder, servletMapping);
        TestHttpSessionListener listener = new TestHttpSessionListener();
        
        context.getSessionHandler().addEventListener(listener);
        
        server1.start();
        int port1 = server1.getPort();

        try
        {
            HttpClient client = new HttpClient();
            client.start();
            String url = "http://localhost:" + port1 + contextPath + servletMapping;

            //make a request to set up a session on the server
            ContentResponse response1 = client.GET(url + "?action=init");
            assertEquals(HttpServletResponse.SC_OK,response1.getStatus());
            String sessionCookie = response1.getHeaders().get("Set-Cookie");
            assertTrue(sessionCookie != null);
            // Mangle the cookie, replacing Path with $Path, etc.
            sessionCookie = sessionCookie.replaceFirst("(\\W)(P|p)ath=", "$1\\$Path=");
            
            String sessionId = AbstractTestServer.extractSessionId(sessionCookie);     
            
            DBCollection sessions = MongoTestServer.getCollection();
            verifySessionCreated(listener,sessionId);
            //verify that the session timeout is set in mongo
            verifySessionTimeout(sessions, sessionId, inactivePeriod);
            
            //get the session expiry time from mongo
            long expiry = getSessionExpiry(sessions, sessionId);
            //make another request to change the session timeout to a smaller value
            inactivePeriod = 5;
            Request request = client.newRequest(url + "?action=change&val="+inactivePeriod);
            request.getHeaders().add("Cookie", sessionCookie);
            ContentResponse response2 = request.send();
            assertEquals(HttpServletResponse.SC_OK,response2.getStatus());
 
            
            //check the timeout in mongo
            verifySessionTimeout(sessions, sessionId, inactivePeriod);
            //check the session expiry time has decreased from previous value
            assertTrue(getSessionExpiry(sessions, sessionId)<expiry);
            expiry = getSessionExpiry(sessions, sessionId);
            
            //increase the session timeout
            inactivePeriod = 20;
            request = client.newRequest(url + "?action=change&val="+inactivePeriod);
            request.getHeaders().add("Cookie", sessionCookie);
            response2 = request.send();
            assertEquals(HttpServletResponse.SC_OK,response2.getStatus());
            //verify that the session timeout is set in mongo
            verifySessionTimeout(sessions, sessionId, inactivePeriod);
            long latestExpiry = getSessionExpiry(sessions, sessionId);
            assertTrue (latestExpiry > expiry);       
            assertTrue(getSessionAccessed(sessions, sessionId)+ (1000L*inactivePeriod) <= getSessionExpiry(sessions, sessionId));  
            assertTrue (latestExpiry >= 15);//old inactive expired in 5, new inactive expired in 20
        }
        finally
        {
            server1.stop();
        }     
    }
    
    
    @Test
    public void testChangeNewSessionTimeout () throws Exception
    {
        String contextPath = "";
        String servletMapping = "/server";
        int inactivePeriod = 10;
        int scavengePeriod = 1;
        int inspectPeriod = 1;
        int idlePassivatePeriod = 0;
        AbstractTestServer server1 = createServer(0, inactivePeriod, scavengePeriod,idlePassivatePeriod);
        ImmediateChangeTimeoutServlet servlet = new ImmediateChangeTimeoutServlet();
        ServletHolder holder = new ServletHolder(servlet);
        ServletContextHandler context = server1.addContext(contextPath);
        context.addServlet(holder, servletMapping);
        TestHttpSessionListener listener = new TestHttpSessionListener();
        
        context.getSessionHandler().addEventListener(listener);
        
        server1.start();
        int port1 = server1.getPort();

        try
        {
            HttpClient client = new HttpClient();
            client.start();
            String url = "http://localhost:" + port1 + contextPath + servletMapping;

            inactivePeriod = 5; //change from the sessionmanager configured default
            
            //make a request to set up a session on the server and change its inactive setting straight away
            ContentResponse response1 = client.GET(url + "?action=init&val="+inactivePeriod);
            assertEquals(HttpServletResponse.SC_OK,response1.getStatus());
            String sessionCookie = response1.getHeaders().get("Set-Cookie");
            assertTrue(sessionCookie != null);
            // Mangle the cookie, replacing Path with $Path, etc.
            sessionCookie = sessionCookie.replaceFirst("(\\W)(P|p)ath=", "$1\\$Path=");
            
            String sessionId = AbstractTestServer.extractSessionId(sessionCookie);     
            
            DBCollection sessions = MongoTestServer.getCollection();
            verifySessionCreated(listener,sessionId);
            //verify that the session timeout is the new value and not the default
            verifySessionTimeout(sessions, sessionId, inactivePeriod);             
        }
        finally
        {
            server1.stop();
        }     
    }
    
    @Test
    public void testRequestForSessionWithChangedTimeout () throws Exception
    {
      String contextPath = "";
      String servletMapping = "/server";
      int inactivePeriod = 5;
      int scavengePeriod = 1;
      AbstractTestServer server1 = createServer(0, inactivePeriod, scavengePeriod);
      ChangeTimeoutServlet servlet = new ChangeTimeoutServlet();
      ServletHolder holder = new ServletHolder(servlet);
      ServletContextHandler context = server1.addContext(contextPath);
      context.addServlet(holder, servletMapping);
      TestHttpSessionListener listener = new TestHttpSessionListener();
      
      context.getSessionHandler().addEventListener(listener);
      
      server1.start();
      int port1 = server1.getPort();

      try
      {
          HttpClient client = new HttpClient();
          client.start();
          String url = "http://localhost:" + port1 + contextPath + servletMapping;

          //make a request to set up a session on the server with the session manager's inactive timeout
          ContentResponse response = client.GET(url + "?action=init");
          assertEquals(HttpServletResponse.SC_OK,response.getStatus());
          String sessionCookie = response.getHeaders().get("Set-Cookie");
          assertTrue(sessionCookie != null);
          // Mangle the cookie, replacing Path with $Path, etc.
          sessionCookie = sessionCookie.replaceFirst("(\\W)(P|p)ath=", "$1\\$Path=");
             
         
          //make another request to change the session timeout to a larger value
          int newInactivePeriod = 100;
          Request request = client.newRequest(url + "?action=change&val="+newInactivePeriod);
          request.getHeaders().add("Cookie", sessionCookie);
          response = request.send();
          assertEquals(HttpServletResponse.SC_OK,response.getStatus());
          
          //stop and restart the session manager to ensure it needs to reload the session
          context.stop();
          context.start();

          //wait until the session manager timeout has passed and re-request the session
          //which should still be valid
          Thread.currentThread().sleep(inactivePeriod*1000L);

          request = client.newRequest(url + "?action=check");
          request.getHeaders().add("Cookie", sessionCookie);
          response = request.send();
          assertEquals(HttpServletResponse.SC_OK,response.getStatus());
          String sessionCookie2 = response.getHeaders().get("Set-Cookie");
          assertNull(sessionCookie2);
          
      }
      finally
      {
          server1.stop();
      }     
    }
    
    
    public void verifySessionTimeout (DBCollection sessions, String id, int sec) throws Exception
    {
        long val;
        
        if (sec > 0)
            val = sec*1000L;
        else
            val = sec;
        
        assertNotNull(sessions);
        assertNotNull(id);
        
        DBObject o = sessions.findOne(new BasicDBObject(MongoSessionDataStore.__ID,id));
        assertNotNull(o);
        Long maxIdle = (Long)o.get(MongoSessionDataStore.__MAX_IDLE);
        assertNotNull(maxIdle);
        assertEquals(val, maxIdle.longValue());
    }
    
    public long getSessionExpiry (DBCollection sessions, String id) throws Exception
    {
        assertNotNull(sessions);
        assertNotNull(id);
        
        DBObject o = sessions.findOne(new BasicDBObject(MongoSessionDataStore.__ID,id));
        assertNotNull(o);
        Long expiry = (Long)o.get(MongoSessionDataStore.__EXPIRY);
        return (expiry == null? null : expiry.longValue());
    }
    
    public long getSessionMaxInactiveInterval (DBCollection sessions, String id) throws Exception
    {
        assertNotNull(sessions);
        assertNotNull(id);
        
        DBObject o = sessions.findOne(new BasicDBObject(MongoSessionDataStore.__ID,id));
        assertNotNull(o);
        Long inactiveInterval = (Long)o.get(MongoSessionDataStore.__MAX_IDLE);
        return (inactiveInterval == null? null : inactiveInterval.longValue());
    }
    
    public long getSessionAccessed (DBCollection sessions, String id) throws Exception
    {
        assertNotNull(sessions);
        assertNotNull(id);
        
        DBObject o = sessions.findOne(new BasicDBObject(MongoSessionDataStore.__ID,id));
        assertNotNull(o);
        Long accessed = (Long)o.get(MongoSessionDataStore.__ACCESSED);
        return (accessed == null? null : accessed.longValue());
    }
    
    public void debugPrint (DBCollection sessions, String id) throws Exception
    {
        assertNotNull(sessions);
        assertNotNull(id);
        
        DBObject o = sessions.findOne(new BasicDBObject(MongoSessionDataStore.__ID,id));
        assertNotNull(o);
        System.err.println(o);
    }
    
    public static class ChangeTimeoutServlet extends HttpServlet
    {

        @Override
        protected void doGet(HttpServletRequest request, HttpServletResponse httpServletResponse) throws ServletException, IOException
        {
            String action = request.getParameter("action");
            if ("init".equals(action))
            {
                HttpSession session = request.getSession(true);
                session.setAttribute("test", "test");
            }
            else if ("change".equals(action))
            {
                String tmp = request.getParameter("val");
                int val = (StringUtil.isBlank(tmp)?0:Integer.valueOf(tmp.trim()));
                HttpSession session = request.getSession(false);
                assertNotNull(session);
                session.setMaxInactiveInterval(val);
            }
            else if ("check".equals(action))
            {
                HttpSession session = request.getSession(false);
                assertNotNull(session);
            }
        }
    }
    
    public static class ImmediateChangeTimeoutServlet extends HttpServlet
    {

        @Override
        protected void doGet(HttpServletRequest request, HttpServletResponse httpServletResponse) throws ServletException, IOException
        {
            String action = request.getParameter("action");
            if ("init".equals(action))
            {
                HttpSession session = request.getSession(true);
                assertNotNull(session);
                String tmp = request.getParameter("val");
                int val = (StringUtil.isBlank(tmp)?0:Integer.valueOf(tmp.trim()));
                session.setMaxInactiveInterval(val);
            }
            else if ("change".equals(action))
            {
                String tmp = request.getParameter("val");
                int val = (StringUtil.isBlank(tmp)?0:Integer.valueOf(tmp.trim()));
                HttpSession session = request.getSession(false);
                assertNotNull(session);
                session.setMaxInactiveInterval(val);
            }
        }
    }

}<|MERGE_RESOLUTION|>--- conflicted
+++ resolved
@@ -18,16 +18,13 @@
 
 package org.eclipse.jetty.nosql.mongodb;
 
-<<<<<<< HEAD
-=======
+
 import static org.junit.Assert.assertEquals;
 import static org.junit.Assert.assertNotNull;
-import static org.junit.Assert.assertNull;
 import static org.junit.Assert.assertTrue;
 
 import java.io.IOException;
 
->>>>>>> f86d7269
 import javax.servlet.ServletException;
 import javax.servlet.http.HttpServlet;
 import javax.servlet.http.HttpServletRequest;
@@ -50,14 +47,6 @@
 import com.mongodb.DBCollection;
 import com.mongodb.DBObject;
 
-import static org.junit.Assert.assertTrue;
-
-import java.io.IOException;
-
-import static org.junit.Assert.assertFalse;
-import static org.junit.Assert.assertEquals;
-import static org.junit.Assert.assertNotNull;
-
 
 
 
@@ -94,6 +83,12 @@
     public void testSessionExpiry() throws Exception
     {
         super.testSessionExpiry();
+    }
+    
+    @Test
+    public void testRequestForSessionWithChangedTimeout() throws Exception
+    {
+        super.testRequestForSessionWithChangedTimeout();
     }
     
     @Test
@@ -275,68 +270,7 @@
         }     
     }
     
-    @Test
-    public void testRequestForSessionWithChangedTimeout () throws Exception
-    {
-      String contextPath = "";
-      String servletMapping = "/server";
-      int inactivePeriod = 5;
-      int scavengePeriod = 1;
-      AbstractTestServer server1 = createServer(0, inactivePeriod, scavengePeriod);
-      ChangeTimeoutServlet servlet = new ChangeTimeoutServlet();
-      ServletHolder holder = new ServletHolder(servlet);
-      ServletContextHandler context = server1.addContext(contextPath);
-      context.addServlet(holder, servletMapping);
-      TestHttpSessionListener listener = new TestHttpSessionListener();
-      
-      context.getSessionHandler().addEventListener(listener);
-      
-      server1.start();
-      int port1 = server1.getPort();
-
-      try
-      {
-          HttpClient client = new HttpClient();
-          client.start();
-          String url = "http://localhost:" + port1 + contextPath + servletMapping;
-
-          //make a request to set up a session on the server with the session manager's inactive timeout
-          ContentResponse response = client.GET(url + "?action=init");
-          assertEquals(HttpServletResponse.SC_OK,response.getStatus());
-          String sessionCookie = response.getHeaders().get("Set-Cookie");
-          assertTrue(sessionCookie != null);
-          // Mangle the cookie, replacing Path with $Path, etc.
-          sessionCookie = sessionCookie.replaceFirst("(\\W)(P|p)ath=", "$1\\$Path=");
-             
-         
-          //make another request to change the session timeout to a larger value
-          int newInactivePeriod = 100;
-          Request request = client.newRequest(url + "?action=change&val="+newInactivePeriod);
-          request.getHeaders().add("Cookie", sessionCookie);
-          response = request.send();
-          assertEquals(HttpServletResponse.SC_OK,response.getStatus());
-          
-          //stop and restart the session manager to ensure it needs to reload the session
-          context.stop();
-          context.start();
-
-          //wait until the session manager timeout has passed and re-request the session
-          //which should still be valid
-          Thread.currentThread().sleep(inactivePeriod*1000L);
-
-          request = client.newRequest(url + "?action=check");
-          request.getHeaders().add("Cookie", sessionCookie);
-          response = request.send();
-          assertEquals(HttpServletResponse.SC_OK,response.getStatus());
-          String sessionCookie2 = response.getHeaders().get("Set-Cookie");
-          assertNull(sessionCookie2);
-          
-      }
-      finally
-      {
-          server1.stop();
-      }     
-    }
+
     
     
     public void verifySessionTimeout (DBCollection sessions, String id, int sec) throws Exception
@@ -401,34 +335,7 @@
         System.err.println(o);
     }
     
-    public static class ChangeTimeoutServlet extends HttpServlet
-    {
-
-        @Override
-        protected void doGet(HttpServletRequest request, HttpServletResponse httpServletResponse) throws ServletException, IOException
-        {
-            String action = request.getParameter("action");
-            if ("init".equals(action))
-            {
-                HttpSession session = request.getSession(true);
-                session.setAttribute("test", "test");
-            }
-            else if ("change".equals(action))
-            {
-                String tmp = request.getParameter("val");
-                int val = (StringUtil.isBlank(tmp)?0:Integer.valueOf(tmp.trim()));
-                HttpSession session = request.getSession(false);
-                assertNotNull(session);
-                session.setMaxInactiveInterval(val);
-            }
-            else if ("check".equals(action))
-            {
-                HttpSession session = request.getSession(false);
-                assertNotNull(session);
-            }
-        }
-    }
-    
+
     public static class ImmediateChangeTimeoutServlet extends HttpServlet
     {
 
