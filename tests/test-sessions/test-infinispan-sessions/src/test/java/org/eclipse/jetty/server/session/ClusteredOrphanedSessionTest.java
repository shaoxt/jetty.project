//
// ========================================================================
// Copyright (c) 1995-2020 Mort Bay Consulting Pty Ltd and others.
//
// This program and the accompanying materials are made available under
// the terms of the Eclipse Public License 2.0 which is available at
// https://www.eclipse.org/legal/epl-2.0
//
// This Source Code may also be made available under the following
// Secondary Licenses when the conditions for such availability set
// forth in the Eclipse Public License, v. 2.0 are satisfied:
// the Apache License v2.0 which is available at
// https://www.apache.org/licenses/LICENSE-2.0
//
// SPDX-License-Identifier: EPL-2.0 OR Apache-2.0
// ========================================================================
//

package org.eclipse.jetty.server.session;

import org.eclipse.jetty.session.infinispan.InfinispanSessionDataStoreFactory;
import org.eclipse.jetty.toolchain.test.jupiter.WorkDir;
import org.eclipse.jetty.toolchain.test.jupiter.WorkDirExtension;
import org.junit.jupiter.api.AfterEach;
import org.junit.jupiter.api.BeforeEach;
import org.junit.jupiter.api.extension.ExtendWith;

/**
 * ClusteredOrphanedSessionTest
 */
@ExtendWith(WorkDirExtension.class)
public class ClusteredOrphanedSessionTest extends AbstractClusteredOrphanedSessionTest
{
<<<<<<< HEAD
    static
    {
        LoggingUtil.init();
    }

    public static InfinispanTestSupport __testSupport;
=======
    public WorkDir workDir;
    public InfinispanTestSupport testSupport;
>>>>>>> 820c79ba

    @BeforeEach
    public void setup() throws Exception
    {
        testSupport = new InfinispanTestSupport();
        testSupport.setup(workDir.getEmptyPathDir());
    }

    @AfterEach
    public void teardown() throws Exception
    {
        testSupport.teardown();
    }

    @Override
    public SessionDataStoreFactory createSessionDataStoreFactory()
    {
        InfinispanSessionDataStoreFactory factory = new InfinispanSessionDataStoreFactory();
        factory.setCache(testSupport.getCache());
        return factory;
    }
}<|MERGE_RESOLUTION|>--- conflicted
+++ resolved
@@ -31,17 +31,13 @@
 @ExtendWith(WorkDirExtension.class)
 public class ClusteredOrphanedSessionTest extends AbstractClusteredOrphanedSessionTest
 {
-<<<<<<< HEAD
     static
     {
         LoggingUtil.init();
     }
 
-    public static InfinispanTestSupport __testSupport;
-=======
     public WorkDir workDir;
     public InfinispanTestSupport testSupport;
->>>>>>> 820c79ba
 
     @BeforeEach
     public void setup() throws Exception
