--- conflicted
+++ resolved
@@ -27,11 +27,7 @@
   </p>
   <p>This will create a $JETTY_BASE/start.d/jndi.ini file to enable and parameterise JNDI.  If the --add-to-start option instead, then the same initialisation will be appended to the
   $JETTY_BASE/start.ini file instead. The jetty demo-base already has JNDI enabled in the start.ini file and some mock resources included.  </p>
-<<<<<<< HEAD
-<p>The full source of this demonstration is available <a href="https://github.com/eclipse/jetty.project/blob/master/tests/test-webapps/test-jndi-webapp">here</a>.</p>
-=======
 <p>The full source of this demonstration is available <a href="https://github.com/eclipse/jetty.project/blob/master/tree/tests/test-webapps/test-jndi-webapp">here</a>.</p>
->>>>>>> fc73be1d
 
 
 <h2>Execution</h2>
