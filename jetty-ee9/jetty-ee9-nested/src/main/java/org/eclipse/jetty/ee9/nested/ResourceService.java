--- conflicted
+++ resolved
@@ -239,12 +239,7 @@
 
         String pathInContext = URIUtil.addPaths(servletPath, pathInfo);
 
-<<<<<<< HEAD
-        boolean endsWithSlash = (pathInfo == null ? (_pathInfoOnly ? "" : servletPath) : pathInfo).endsWith(URIUtil.SLASH);
-=======
         boolean endsWithSlash = (pathInfo == null ? (_pathInfoOnly ? "" : servletPath) : pathInfo).endsWith("/");
-        boolean checkPrecompressedVariants = _precompressedFormats.length > 0 && !endsWithSlash && !included && reqRanges == null;
->>>>>>> 42255442
 
         HttpContent content = null;
         boolean releaseContent = true;
